--- conflicted
+++ resolved
@@ -117,7 +117,8 @@
 
       implDef match {
         // Check that we do not extends a trait that does not extends js.Any
-        case _ if !inScalaJSJSPackage && !badParent.isEmpty =>
+        case _ if !inScalaJSJSPackage && !badParent.isEmpty &&
+          !isJSLambda(sym) =>
           val badName = {
             val names = (badParent.get.typeSymbol.fullName, sym.fullName).zipped
             names.dropWhile(scala.Function.tupled(_ == _)).unzip._1.mkString
@@ -126,12 +127,8 @@
               "which does not extend js.Any.")
 
         // Check that we are not an anonymous class
-<<<<<<< HEAD
         case cldef: ClassDef
-          if cldef.symbol.isAnonymousClass && !isJSLambda(cldef) =>
-=======
-        case cldef: ClassDef if sym.isAnonymousClass =>
->>>>>>> af3fba0a
+          if cldef.symbol.isAnonymousClass && !isJSLambda(sym) =>
           unit.error(implDef.pos, "Anonymous classes may not " +
               "extend js.Any")
 
@@ -142,7 +139,7 @@
 
         // Check if we may have a js.Any here
         case cldef: ClassDef if !allowJSAny && !jsAnyClassOnly &&
-          !isJSLambda(cldef) =>
+          !isJSLambda(sym) =>
           unit.error(implDef.pos, "Classes extending js.Any may not be " +
               "defined inside a class or trait")
 
@@ -224,9 +221,9 @@
   private def isJSGlobalScope(implDef: ImplDef) = isScalaJSDefined &&
     (implDef.symbol.tpe.typeSymbol isSubClass JSGlobalScopeClass)
 
-  private def isJSLambda(clDef: ImplDef) = isScalaJSDefined &&
-    clDef.symbol.isAnonymousClass && 
-    AllJSFunctionClasses.exists(clDef.symbol.tpe.typeSymbol isSubClass _)
+  private def isJSLambda(sym: Symbol) = isScalaJSDefined &&
+    sym.isAnonymousClass &&
+    AllJSFunctionClasses.exists(sym.tpe.typeSymbol isSubClass _)
 
   private def isScalaEnum(implDef: ImplDef) =
     implDef.symbol.tpe.typeSymbol isSubClass ScalaEnumClass
