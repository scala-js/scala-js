/* Scala.js compiler
 * Copyright 2013 LAMP/EPFL
 * @author  Sébastien Doeraene
 */

package scala.scalajs.compiler

import scala.collection.mutable
import scala.collection.mutable.ListBuffer

import scala.tools.nsc._

/** Generate JavaScript code and output it to disk
 *
 *  @author Sébastien Doeraene
 */
abstract class GenJSCode extends plugins.PluginComponent
                            with TypeKinds
                            with JSEncoding
                            with JSBridges
                            with JSDesugaring
                            with GenJSFiles {
  val jsAddons: JSGlobalAddons {
    val global: GenJSCode.this.global.type
  }

  import global._
  import jsAddons._
  import rootMirror._
  import definitions._
  import jsDefinitions._

  import treeInfo.hasSynthCaseSymbol

  import platform.isMaybeBoxed

  val phaseName = "jscode"

  override def newPhase(p: Phase) = new JSCodePhase(p)

  class JSCodePhase(prev: Phase) extends StdPhase(prev) {

    override def name = phaseName
    override def description = "Generate JavaScript code from ASTs"
    override def erasedTypes = true

    // Some state --------------------------------------------------------------

    var currentCUnit: CompilationUnit = _
    var currentClassSym: Symbol = _
    var currentMethodSym: Symbol = _
    var isModuleInitialized: Boolean = false // see genApply for super calls
    var methodHasTailJump: Boolean = false
    var methodTailJumpThisSym: Symbol = _
    var methodTailJumpLabelSym: Symbol = _
    var methodTailJumpFormalArgs: List[Symbol] = _
    var paramAccessorLocals: Map[Symbol, js.Ident] = Map.empty

    // Fresh local name generator ----------------------------------------------

    val usedLocalNames = mutable.Set.empty[String]
    val localSymbolNames = mutable.Map.empty[Symbol, String]
    private val isKeywordOrReserved =
      js.isKeyword ++ Seq("arguments", ScalaJSEnvironmentName)

    def freshName(base: String = "x"): String = {
      var suffix = 1
      var longName = base
      while (usedLocalNames(longName) || isKeywordOrReserved(longName)) {
        suffix += 1
        longName = base+"$"+suffix
      }
      usedLocalNames += longName
      longName
    }

    def freshName(sym: Symbol): String = {
      localSymbolNames.getOrElseUpdate(sym, {
        freshName(sym.name.toString)
      })
    }

    // Rewriting of anonymous function classes ---------------------------------

    private val translatedAnonFunctions =
      mutable.Map.empty[Symbol, List[js.Tree] => js.Tree] // ctor args to instance
    private val instantiatedAnonFunctions =
      mutable.Set.empty[Symbol]

    // Top-level apply ---------------------------------------------------------

    override def run() {
      scalaPrimitives.init()
      jsPrimitives.init()
      super.run()
    }

    /** Generate JS code for a compilation unit
     *  This method iterates over all the class and interface definitions
     *  found in the compilation unit and emits their code (.js) and type
     *  definitions (.jstype).
     *
     *  Classes representing primitive types, as well as the scala.Array
     *  class, are not actually emitted.
     *
     *  Other ClassDefs are emitted according to their nature:
     *  * Interface               -> `genInterface()`
     *  * Implementation class    -> `genImplClass()`
     *  * Raw JS type (<: js.Any) -> `genRawJSClassData()`
     *  * Normal class            -> `genClass()`
     *                               + `genModuleAccessor()` if module class
     *
     *  The resulting tree is desugared with `JSDesugaring`, and then sent to
     *  disc with `GenJSFiles`.
     *
     *  Type definitions (i.e., pickles) for top-level representatives are also
     *  emitted.
     */
    override def apply(cunit: CompilationUnit) {
      try {
        currentCUnit = cunit

        val generatedClasses = ListBuffer.empty[(Symbol, js.Tree)]

        def gen(tree: Tree) {
          tree match {
            case EmptyTree => ()
            case PackageDef(_, stats) =>
              /* We iterate classes in reverse order of definitions so that
               * anonymous function classes are always translated before the
               * classes using them.
               */
              stats.reverse foreach gen

            case cd: ClassDef =>
              implicit val pos = tree.pos
              val sym = cd.symbol

              /* Do not actually emit code for primitive types nor scala.Array.
               */
              val isPrimitive =
                isPrimitiveValueClass(sym) || (sym == ArrayClass)

              if (!isPrimitive) {
                val tree = if (sym.isInterface) {
                  genInterface(cd)
                } else if (sym.isImplClass) {
                  genImplClass(cd)
                } else if (sym.isAnonymousFunction &&
                    tryGenAndRecordAnonFunctionClass(cd)) {
                  js.EmptyTree
                } else if (isRawJSType(sym.tpe)) {
                  if (isRawJSFunctionType(sym.tpe)) {
                    genAndRecordRawJSFunctionClass(cd)
                    js.EmptyTree
                  } else {
                    genRawJSClassData(cd)
                  }
                } else {
                  val classDef = genClass(cd)
                  if (isStaticModule(sym))
                    js.Block(classDef, genModuleAccessor(sym))
                  else
                    classDef
                }
                if (tree != js.EmptyTree)
                  generatedClasses += sym -> tree
              }
          }
        }

        gen(cunit.body)

        for ((sym, tree) <- generatedClasses) {
          val desugared = desugarJavaScript(tree)
          genJSFile(cunit, sym, desugared)
        }
      } finally {
        translatedAnonFunctions.clear()
        instantiatedAnonFunctions.clear()
        currentCUnit = null
        currentClassSym = null
        currentMethodSym = null
      }
    }

    // Generate a class --------------------------------------------------------

    /** Gen JS code for a class definition (maybe a module class)
     *  It emits:
     *  * An ES6 class declaration with:
     *    - A constructor creating all the fields (ValDefs)
     *    - Methods (DefDefs), including the Scala constructor
     *    - JS-friendly bridges for all public methods (with non-mangled names)
     *  * An inheritable constructor, used to create the prototype of subclasses
     *  * A JS-friendly constructor bridge, if there is a public constructor
     *  * Functions for instance tests
     *  * The class data record
     */
    def genClass(cd: ClassDef): js.Tree = {
      import js.TreeDSL._

      implicit val pos = cd.pos
      val ClassDef(mods, name, _, impl) = cd
      val sym = cd.symbol
      currentClassSym = sym

      assert(!sym.isInterface && !sym.isImplClass,
          "genClass() must be called only for normal classes: "+sym)
      assert(sym.superClass != NoSymbol, sym)

      val classIdent = encodeClassFullNameIdent(sym)
      val classVar = envField("c") DOT classIdent

      // Generate members (constructor + methods)

      val generatedMembers = new ListBuffer[js.Tree]

      generatedMembers += genConstructor(cd)

      def gen(tree: Tree) {
        tree match {
          case EmptyTree => ()
          case Template(_, _, body) => body foreach gen

          case ValDef(mods, name, tpt, rhs) =>
            () // fields are added in the constructor (genConstructor(cd))

          case dd: DefDef =>
            generatedMembers ++= genMethod(dd)

          case _ => abort("Illegal tree in gen of genClass(): " + tree)
        }
      }

      gen(impl)

      // Generate the bridges, then steal the constructor bridges (1 at most)
      val bridges0 = genBridgesForClass(sym)
      val (constructorBridges0, bridges) = bridges0.partition {
        case js.MethodDef(js.Ident("init_", _), _, _) => true
        case _ => false
      }
      assert(constructorBridges0.size <= 1)
      val constructorBridge = constructorBridges0.headOption

      // The actual class definition
      val classDefinition = js.ClassDef(classVar,
          envField("inheritable") DOT encodeClassFullNameIdent(sym.superClass),
          generatedMembers.toList ++ bridges)

      /* Inheritable constructor
       *
       * ScalaJS.inheritable.classIdent = function() {};
       * ScalaJS.inheritable.classIdent.prototype = ScalaJS.c.classIdent.prototype;
       */
      val createInheritableConstructor = {
        val inheritableConstructorVar = envField("inheritable") DOT classIdent
        js.Block(
            js.DocComment("@constructor"),
            inheritableConstructorVar := js.Function(Nil, js.Skip()),
            inheritableConstructorVar DOT "prototype" := classVar DOT "prototype")
      }

      /* JS-friendly constructor
       *
       * ScalaJS.classes.classIdent = function(<args of the constructor bridge>) {
       *   ScalaJS.c.classIdent.call(this);
       *   <body of the constructor bridge>
       * }
       * ScalaJS.classes.prototype = Class.prototype;
       */
      val createJSConstructorStat = constructorBridge match {
        case Some(js.MethodDef(_, args, body)) =>
          val jsConstructorVar = envField("classes") DOT classIdent
          js.Block(
              js.DocComment("@constructor"),
              jsConstructorVar := js.Function(args, js.Block(
                  js.ApplyMethod(classVar, js.Ident("call"), List(js.This())),
                  body)),
              jsConstructorVar DOT "prototype" := classVar DOT "prototype")

        case _ =>
          js.Skip()
      }

      // Instance tests

      val instanceTestMethods = genInstanceTestMethods(cd)

      // Data

      val createDataStat = {
        val classDataVar = envField("data") DOT classIdent

        js.Block(
            classDataVar := genDataRecord(cd),
            classVar DOT "prototype" DOT "$classData" := classDataVar)
      }

      // Bring it all together

      val everything = js.Block(
          classDefinition,
          createInheritableConstructor,
          createJSConstructorStat,
          instanceTestMethods,
          createDataStat)

      currentClassSym = null

      everything
    }

    // Generate the class data of a raw JS class -------------------------------

    /** Gen JS code creating the class data of a raw JS class
     */
    def genRawJSClassData(cd: ClassDef): js.Tree = {
      import js.TreeDSL._

      implicit val pos = cd.pos
      val ClassDef(mods, name, _, impl) = cd
      val sym = cd.symbol

      val classIdent = encodeClassFullNameIdent(sym)

      val classDataVar = envField("data") DOT classIdent
      classDataVar := genDataRecord(cd)
    }

    // Generate an interface ---------------------------------------------------

    /** Gen JS code for an interface definition
     *  This is very simple, as interfaces have virtually no existence at
     *  runtime. They exist solely for reflection purposes.
     */
    def genInterface(cd: ClassDef): js.Tree = {
      import js.TreeDSL._

      implicit val pos = cd.pos
      val sym = cd.symbol

      val classIdent = encodeClassFullNameIdent(sym)

      val instanceTestMethods = genInstanceTestMethods(cd)

      val createDataStat = {
        envField("data") DOT classIdent := genDataRecord(cd)
      }

      js.Block(instanceTestMethods, createDataStat)
    }

    // Generate an implementation class of a trait -----------------------------

    /** Gen JS code for an implementation class (of a trait)
     */
    def genImplClass(cd: ClassDef): js.Tree = {
      import js.TreeDSL._

      implicit val pos = cd.pos
      val ClassDef(mods, name, _, impl) = cd
      val sym = cd.symbol
      currentClassSym = sym

      val generatedMethods = new ListBuffer[js.MethodDef]

      def gen(tree: Tree) {
        tree match {
          case EmptyTree => ()
          case Template(_, _, body) => body foreach gen

          case dd: DefDef =>
            generatedMethods ++= genMethod(dd)

          case _ => abort("Illegal tree in gen of genImplClass(): " + tree)
        }
      }

      gen(impl)

      val implModuleFields =
        for (js.MethodDef(name, params, body) <- generatedMethods.result())
          yield name -> js.Function(params, body)

      val fieldCreations =
        for ((name, value) <- implModuleFields) yield
          js.Assign(js.Select(envField("impls"), name), value)

      val implDefinition = js.Block(fieldCreations)

      currentClassSym = null

      implDefinition
    }

    // Commons for genClass, genRawJSClassData and genInterface ----------------

    def genInstanceTestMethods(cd: ClassDef): js.Tree = {
      import js.TreeDSL._

      implicit val pos = cd.pos
      val sym = cd.symbol

      val displayName = sym.fullName
      val classIdent = encodeClassFullNameIdent(sym)

      val isAncestorOfString =
        StringClass.ancestors contains sym

      val createIsStat = {
        val obj = js.Ident("obj")
        envField("is") DOT classIdent := js.Function(List(obj), js.Return {
          var test = (obj && (obj DOT "$classData") &&
              (obj DOT "$classData" DOT "ancestors" DOT classIdent))

          if (isAncestorOfString)
            test = test || (
                js.UnaryOp("typeof", obj) === js.StringLiteral("string"))

          !(!test)
        })
      }

      val createAsStat = {
        val obj = js.Ident("obj")
        envField("as") DOT classIdent := js.Function(List(obj), js.Block {
          IF (js.ApplyMethod(envField("is"), classIdent, List(obj)) ||
              (obj === js.Null())) {
            js.Return(obj)
          } ELSE {
            genCallHelper("throwClassCastException", obj,
                js.StringLiteral(displayName))
          }
        })
      }

      val createIsArrayOfStat = {
        val obj = js.Ident("obj")
        val depth = js.Ident("depth")
        envField("isArrayOf") DOT classIdent := js.Function(List(obj, depth), js.Block {
          js.Return(!(!(obj && (obj DOT "$classData") &&
              ((obj DOT "$classData" DOT "arrayDepth") === depth) &&
              (obj DOT "$classData" DOT "arrayBase" DOT "ancestors" DOT classIdent))))
        })
      }

      val createAsArrayOfStat = {
        val obj = js.Ident("obj")
        val depth = js.Ident("depth")
        envField("asArrayOf") DOT classIdent := js.Function(List(obj, depth), js.Block {
          IF (js.ApplyMethod(envField("isArrayOf"), classIdent, List(obj, depth)) ||
              (obj === js.Null())) {
            js.Return(obj)
          } ELSE {
            genCallHelper("throwArrayCastException", obj,
                js.StringLiteral("L"+displayName+";"), depth)
          }
        })
      }

      js.Block(createIsStat, createAsStat,
          createIsArrayOfStat, createAsArrayOfStat)
    }

    def genDataRecord(cd: ClassDef): js.Tree = {
      import js.TreeDSL._

      implicit val pos = cd.pos
      val sym = cd.symbol

      val isInterface = sym.isInterface
      val isAncestorOfString = StringClass.ancestors contains sym

      val parentData = {
        if (isInterface) js.Undefined()
        else envField("data") DOT encodeClassFullNameIdent(
            if (sym.superClass == NoSymbol) ObjectClass else sym.superClass)
      }

      val ancestorsRecord = js.ObjectConstr(
          for (ancestor <- sym :: sym.ancestors)
            yield (encodeClassFullNameIdent(ancestor), js.BooleanLiteral(true)))

      val classIdent = encodeClassFullNameIdent(sym)

      js.New(envField("ClassTypeData"), List(
          js.ObjectConstr(List(classIdent -> js.IntLiteral(0))),
          js.BooleanLiteral(isInterface),
          js.StringLiteral(sym.fullName),
          parentData,
          ancestorsRecord
      ) ++ (
          // Ancestors of string have a non-standard isInstanceOf test
          if (isAncestorOfString) List(envField("is") DOT classIdent)
          else Nil
      ))
    }

    // Generate the constructor of a class -------------------------------------

    /** Gen JS code for the constructor of a class
     *  The constructor calls the super constructor, then creates all the
     *  fields of the object by assigning them to the zero of their type.
     */
    def genConstructor(cd: ClassDef): js.MethodDef = {
      // Non-method term members are fields, except for module members.
      val createFieldsStats = {
        for {
          f <- currentClassSym.info.decls
          if !f.isMethod && f.isTerm && !f.isModule
        } yield {
          implicit val pos = f.pos
          val fieldName = encodeFieldSym(f)
          js.Assign(js.DotSelect(js.This(), fieldName), genZeroOf(f.tpe))
        }
      }.toList

      {
        implicit val pos = cd.pos
        val superClass =
          if (currentClassSym.superClass == NoSymbol) ObjectClass
          else currentClassSym.superClass
        val superCall =
          js.ApplyMethod(encodeClassSym(superClass),
              js.Ident("call"), List(js.This()))
        js.MethodDef(js.Ident("constructor"), Nil,
            js.Block(superCall :: createFieldsStats))
      }
    }

    // Generate a method -------------------------------------------------------

    /** Gen JS code for a method definition in a class
     *  Methods are compiled as ES6 methods in the emitted JS6 class.
     *  On the JS side, method names are mangled to encode the full signature
     *  of the Scala method, as described in `JSEncoding`, to support
     *  overloading.
     *
     *  Some methods are not emitted at all:
     *  * Primitives, since they are never actually called
     *  * Abstract methods (alternative: throw a java.lang.AbstractMethodError)
     *  * Trivial constructors, which only call their super constructor, with
     *    the same signature, and the same arguments. The JVM needs these
     *    constructors, but not JavaScript. Since there are lots of them, we
     *    take the trouble of recognizing and removing them.
     *
     *  Constructors are emitted by generating their body as a statement, then
     *  return `this`.
     *
     *  Other (normal) methods are emitted with `genMethodBody()`.
     */
    def genMethod(dd: DefDef): Option[js.MethodDef] = {
      implicit val pos = dd.pos
      val DefDef(mods, name, _, vparamss, _, rhs) = dd
      val sym = dd.symbol
      currentMethodSym = sym

      isModuleInitialized = false
      methodHasTailJump = false
      methodTailJumpThisSym = NoSymbol
      methodTailJumpLabelSym = NoSymbol
      methodTailJumpFormalArgs = Nil

      /* Do NOT clear usedLocalNames and localSymbolNames!
       * genAndRecordAnonFunctionClass() starts populating them before
       * genMethod() starts.
       */

      assert(vparamss.isEmpty || vparamss.tail.isEmpty,
          "Malformed parameter list: " + vparamss)
      val params = if (vparamss.isEmpty) Nil else vparamss.head map (_.symbol)

      assert(!sym.owner.isInterface,
          "genMethod() must not be called for methods in interfaces: "+sym)

      val result = {
        if (scalaPrimitives.isPrimitive(sym)
            || sym.isDeferred // abstract method
            || isTrivialConstructor(sym, params, rhs)) {
          None
        } else {
          val jsParams =
            for (param <- params)
              yield encodeLocalSym(param, freshName)(param.pos)

          val body = {
            if (sym.isClassConstructor)
              js.Block(genStat(rhs), js.Return(js.This()))
            else
              genMethodBody(rhs, params, toTypeKind(sym.tpe.resultType))
          }

          Some(js.MethodDef(encodeMethodSym(sym), jsParams, body))
        }
      }

      currentMethodSym = null
      usedLocalNames.clear()
      localSymbolNames.clear()

      result
    }

    private def isTrivialConstructor(sym: Symbol, params: List[Symbol],
        rhs: Tree): Boolean = {
      if (!sym.isClassConstructor) {
        false
      } else {
        rhs match {
          // Shape of a constructor that only calls super
          case Block(List(Apply(fun @ Select(_:Super, _), args)), Literal(_)) =>
            val callee = fun.symbol
            implicit val dummyPos = NoPosition

            // Does the callee have the same signature as sym
            if (encodeMethodSym(sym) == encodeMethodSym(callee)) {
              // Test whether args are trivial forwarders
              assert(args.size == params.size, "Argument count mismatch")
              params.zip(args) forall { case (param, arg) =>
                arg.symbol == param
              }
            } else {
              false
            }

          case _ => false
        }
      }
    }

    // Generate a module accessor ----------------------------------------------

    /** Gen JS code for a module accessor
     *
     *  Modules are not created upon startup. Instead, they are registered to
     *  the Scala.js environment with `registerModule`, giving their full name
     *  and class.
     *
     *  The Scala.js environment takes care of setting up the necessary lazy
     *  accessors and the actual creation of the module when needed.
     *
     *  Since modules have exactly one public, parameterless constructor, the
     *  constructor name is always the same and need not be given.
     */
    def genModuleAccessor(sym: Symbol): js.Tree = {
      import js.TreeDSL._

      require(sym.isModuleClass,
          "genModuleAccessor called with non-moduleClass symbol: " + sym)

      implicit val pos = sym.pos

      val moduleIdent = encodeModuleFullNameIdent(sym)
      val moduleInstance = encodeModuleSymInstance(sym)

      val createModuleInstanceField = {
        moduleInstance := js.Undefined()
      }

      val createAccessor = {
        envField("modules") DOT moduleIdent := js.Function(Nil, js.Block(
            IF (!(moduleInstance)) {
              moduleInstance := js.ApplyMethod(
                  js.New(encodeClassSym(sym), Nil),
                  js.Ident("init___"),
                  Nil)
            },
            js.Return(moduleInstance)
        ))
      }

      js.Block(createModuleInstanceField, createAccessor)
    }

    // Code generation ---------------------------------------------------------

    /** Generate the body of a (non-constructor) method
     *
     *  Most normal methods are emitted straightforwardly. If the result
     *  type is Unit, then the body is emitted as a statement. Otherwise, it is
     *  emitted as an expression and wrapped in a `js.Return()` statement.
     *
     *  The additional complexity of this method handles the transformation of
     *  recursive tail calls. The `tailcalls` phase unhelpfully transforms
     *  them as one big LabelDef surrounding the body of the method, and
     *  label-Apply's for recursive tail calls.
     *  Here, we transform the outer LabelDef into a labelled `while (true)`
     *  loop. Label-Apply's to the LabelDef are turned into a `continue` of
     *  that loop. The body of the loop is a `js.Return()` of the body of the
     *  LabelDef (even if the return type is Unit), which will break out of
     *  the loop as necessary.
     */
    def genMethodBody(tree: Tree, paramsSyms: List[Symbol],
        resultTypeKind: TypeKind): js.Tree = {
      implicit val pos = tree.pos

      tree match {
        case Block(
            List(thisDef @ ValDef(_, nme.THIS, _, initialThis)),
            ld @ LabelDef(labelName, _, rhs)) =>
          // This method has tail jumps
          methodHasTailJump = true
          methodTailJumpLabelSym = ld.symbol
          initialThis match {
            case This(_) =>
              methodTailJumpThisSym = thisDef.symbol
              methodTailJumpFormalArgs = thisDef.symbol :: paramsSyms
            case Ident(_) =>
              methodTailJumpThisSym = NoSymbol
              methodTailJumpFormalArgs = paramsSyms
          }

          val theLoop =
            js.While(js.BooleanLiteral(true), js.Return(genExpr(rhs)),
                Some(js.Ident("tailCallLoop")))

          if (methodTailJumpThisSym == NoSymbol) {
            theLoop
          } else {
            js.Block(
                js.VarDef(encodeLocalSym(methodTailJumpThisSym, freshName), js.This()),
                theLoop)
          }

        case _ =>
          val bodyIsStat = resultTypeKind == UNDEFINED
          if (bodyIsStat) genStat(tree)
          else js.Return(genExpr(tree))
      }
    }

    /** Gen JS code for a tree in statement position (from JS's perspective)
     *
     *  Here we handle Assign trees directly. All other types of nodes are
     *  redirected `genExpr()`.
     */
    def genStat(tree: Tree): js.Tree = {
      implicit val pos = tree.pos

      tree match {
        /** qualifier.field = rhs */
        case Assign(lhs @ Select(qualifier, _), rhs) =>
          val sym = lhs.symbol

          val member =
            if (sym.isStaticMember) {
              genStaticMember(sym)
            } else {
              js.DotSelect(genExpr(qualifier), encodeFieldSym(sym))
            }

          js.Assign(member, genExpr(rhs))

        /** lhs = rhs */
        case Assign(lhs, rhs) =>
          val sym = lhs.symbol
          js.Assign(encodeLocalSym(sym, freshName), genExpr(rhs))

        case _ =>
          exprToStat(genExpr(tree))
      }
    }

    /** Turn a JavaScript statement into an expression of type Unit */
    def statToExpr(tree: js.Tree): js.Tree = {
      implicit val pos = tree.pos
      js.Block(tree, js.Undefined())
    }

    /** Turn a JavaScript expression of type Unit into a statement */
    def exprToStat(tree: js.Tree): js.Tree = {
      /* Any JavaScript expression is also a statement, but at least we get rid
       * of the stupid js.Block(..., js.Undefined()) that we create ourselves
       * in statToExpr().
       */
      implicit val pos = tree.pos
      tree match {
        case js.Block(stats :+ js.Undefined()) => js.Block(stats)
        case js.Undefined() => js.Skip()
        case _ => tree
      }
    }

    /** Gen JS code for a tree in expression position (from JS's perspective)
     *
     *  This is the main transformation method. Each node of the Scala AST
     *  is transformed into an equivalent portion of the JS AST.
     */
    def genExpr(tree: Tree): js.Tree = {
      implicit val pos = tree.pos

      /** Predicate satisfied by LabelDefs produced by the pattern matcher */
      def isCaseLabelDef(tree: Tree) =
        tree.isInstanceOf[LabelDef] && hasSynthCaseSymbol(tree)

      tree match {
        /** LabelDefs (for while and do..while loops) */
        case lblDf: LabelDef =>
          genLabelDef(lblDf)

        /** val nme.THIS = this
         *  Must have been eliminated by the tail call transform performed
         *  by `genMethodBody()`.
         */
        case ValDef(_, nme.THIS, _, _) =>
          abort("ValDef(_, nme.THIS, _, _) found at: " + tree.pos)

        /** Local val or var declaration */
        case ValDef(_, name, _, rhs) =>
          val sym = tree.symbol
          val lhsTree =
            if (rhs == EmptyTree) genZeroOf(sym.tpe)
            else genExpr(rhs)
          statToExpr(js.VarDef(encodeLocalSym(sym, freshName), lhsTree))

        case If(cond, thenp, elsep) =>
          js.If(genExpr(cond), genExpr(thenp), genExpr(elsep))

        case Return(expr) =>
          js.Return(genExpr(expr))

        case t: Try =>
          genTry(t)

        case Throw(expr) =>
          js.Throw(genExpr(expr))

        case app: Apply =>
          genApply(app)

        case app: ApplyDynamic =>
          genApplyDynamic(app)

        /** this
         *  Normally encoded straightforwardly as a JS this.
         *  But must be replaced by the tail-jump-this local variable if there
         *  is one.
         */
        case This(qual) =>
          val symIsModuleClass = tree.symbol.isModuleClass
          assert(tree.symbol == currentClassSym || symIsModuleClass,
              "Trying to access the this of another class: " +
              "tree.symbol = " + tree.symbol +
              ", class symbol = " + currentClassSym +
              " compilation unit:" + currentCUnit)
          if (symIsModuleClass && tree.symbol != currentClassSym) {
            genLoadModule(tree.symbol)
          } else if (methodTailJumpThisSym != NoSymbol) {
            encodeLocalSym(methodTailJumpThisSym, freshName)
          } else {
            js.This()
          }

        case Select(Ident(nme.EMPTY_PACKAGE_NAME), module) =>
          assert(tree.symbol.isModule,
              "Selection of non-module from empty package: " + tree +
              " sym: " + tree.symbol + " at: " + (tree.pos))
          genLoadModule(tree.symbol)

        case Select(qualifier, selector) =>
          val sym = tree.symbol

          if (sym.isModule) {
            if (settings.debug.value)
              log("LOAD_MODULE from Select(qualifier, selector): " + sym)
            assert(!tree.symbol.isPackageClass, "Cannot use package as value: " + tree)
            genLoadModule(sym)
          } else if (sym.isStaticMember) {
            genStaticMember(sym)
          } else if (paramAccessorLocals contains sym) {
            paramAccessorLocals(sym)
          } else {
            js.DotSelect(genExpr(qualifier), encodeFieldSym(sym))
          }

        case Ident(name) =>
          val sym = tree.symbol
          if (!sym.isPackage) {
            if (sym.isModule) {
              assert(!sym.isPackageClass, "Cannot use package as value: " + tree)
              genLoadModule(sym)
            } else {
              encodeLocalSym(sym, freshName)
            }
          } else {
            sys.error("Cannot use package as value: " + tree)
          }

        case Literal(value) =>
          value.tag match {
            case UnitTag =>
              js.Undefined()
            case BooleanTag =>
              js.BooleanLiteral(value.booleanValue)
            case ByteTag | ShortTag | CharTag | IntTag | LongTag =>
              js.IntLiteral(value.longValue)
            case FloatTag | DoubleTag =>
              js.DoubleLiteral(value.doubleValue)
            case StringTag =>
              js.StringLiteral(value.stringValue)
            case NullTag =>
              js.Null()
            case ClazzTag =>
              genClassConstant(value.typeValue)
            case EnumTag =>
              genStaticMember(value.symbolValue)
          }

        /** Block that appeared as the result of a translated match
         *  Such blocks are recognized by having at least one element that is
         *  a so-called case-label-def.
         *  The method `genTranslatedMatch()` takes care of compiling the
         *  actual match.
         */
        case Block(stats, expr) if (expr +: stats) exists isCaseLabelDef =>
          /* The assumption is once we encounter a case, the remainder of the
           * block will consist of cases.
           * The prologue may be empty, usually it is the valdef that stores
           * the scrut.
           */
          val (prologue, cases) = stats span (s => !isCaseLabelDef(s))
          assert((expr +: cases) forall isCaseLabelDef,
              "Assumption on the form of translated matches broken: " + tree)

          val translatedMatch =
            genTranslatedMatch(cases map (_.asInstanceOf[LabelDef]),
                expr.asInstanceOf[LabelDef])

          js.Block((prologue map genStat) :+ translatedMatch)

        /** Normal block */
        case Block(stats, expr) =>
          val statements = stats map genStat
          val expression = genExpr(expr)
          js.Block(statements :+ expression)

        case Typed(Super(_, _), _) =>
          genExpr(This(currentClassSym))

        case Typed(expr, _) =>
          genExpr(expr)

        case Assign(_, _) =>
          statToExpr(genStat(tree))

        /** Array constructor */
        case av: ArrayValue =>
          genArrayValue(av)

        /** A Match reaching the backend is supposed to be optimized as a switch */
        case mtch: Match =>
          genMatch(mtch)

        /** Anonymous function (only with -Ydelambdafy:method) */
        case fun: Function =>
          genAnonFunction(fun)

        case EmptyTree =>
          // TODO Hum, I do not think this is OK
          js.Undefined()

        case _ =>
          abort("Unexpected tree in genExpr: " +
              tree + "/" + tree.getClass + " at: " + tree.pos)
      }
    } // end of GenJSCode.genExpr()

    /** Gen JS code for LabelDef
     *  The only LabelDefs that can reach here are the desugaring of
     *  while and do..while loops. All other LabelDefs (for tail calls or
     *  matches) are caught upstream and transformed in ad hoc ways.
     *
     *  So here we recognize all the possible forms of trees that can result
     *  of while or do..while loops, and we reconstruct the loop for emission
     *  to JS.
     */
    def genLabelDef(tree: LabelDef): js.Tree = {
      implicit val pos = tree.pos
      val sym = tree.symbol

      tree match {
        // while (cond) { body }
        case LabelDef(lname, Nil,
            If(cond,
                Block(bodyStats, Apply(target @ Ident(lname2), Nil)),
                Literal(_))) if (target.symbol == sym) =>
          statToExpr(js.While(genExpr(cond), js.Block(bodyStats map genStat)))

        // while (cond) { body }; result
        case LabelDef(lname, Nil,
            Block(List(
                If(cond,
                    Block(bodyStats, Apply(target @ Ident(lname2), Nil)),
                    Literal(_))),
                result)) if (target.symbol == sym) =>
          js.Block(
              js.While(genExpr(cond), js.Block(bodyStats map genStat)),
              genExpr(result))

        // while (true) { body }
        case LabelDef(lname, Nil,
            Block(bodyStats,
                Apply(target @ Ident(lname2), Nil))) if (target.symbol == sym) =>
          statToExpr(js.While(js.BooleanLiteral(true),
              js.Block(bodyStats map genStat)))

        // do { body } while (cond)
        case LabelDef(lname, Nil,
            Block(bodyStats,
                If(cond,
                    Apply(target @ Ident(lname2), Nil),
                    Literal(_)))) if (target.symbol == sym) =>
          statToExpr(js.DoWhile(js.Block(bodyStats map genStat), genExpr(cond)))

        // do { body } while (cond); result
        case LabelDef(lname, Nil,
            Block(
                bodyStats :+
                If(cond,
                    Apply(target @ Ident(lname2), Nil),
                    Literal(_)),
                result)) if (target.symbol == sym) =>
          js.Block(
              js.DoWhile(js.Block(bodyStats map genStat), genExpr(cond)),
              genExpr(result))

        case _ =>
          abort("Found unknown label def at "+tree.pos+": "+tree)
      }
    }

    /** Gen JS code for a try..catch or try..finally block
     *
     *  try..finally blocks are compiled straightforwardly to try..finally
     *  blocks of JS.
     *
     *  try..catch blocks are a little more subtle, as JS does not have
     *  type-based selection of exceptions to catch. We thus encode explicitly
     *  the type tests, like in:
     *
     *  try { ... }
     *  catch (e) {
     *    if (e.isInstanceOf[IOException]) { ... }
     *    else if (e.isInstanceOf[Exception]) { ... }
     *    else {
     *      throw e; // default, re-throw
     *    }
     *  }
     */
    def genTry(tree: Try): js.Tree = {
      implicit val jspos = tree.pos
      val Try(block, catches, finalizer) = tree

      val blockAST = genExpr(block)
      val exceptVar = js.Ident("$jsexc$")

      def isAncestorOfJavaScriptException(tpe: Type) = {
        // A bit awkward because JSException might not be in the classpath
        val sym = tpe.typeSymbol
        (sym == JavaScriptExceptionClass ||
            RuntimeExceptionClass.ancestors.contains(sym))
      }

      val handlerAST = {
        if (catches.isEmpty) {
          js.EmptyTree
        } else {
          var mightCatchJavaScriptException = false

          val elseHandler: js.Tree = js.Throw(exceptVar)
          val handler0 = catches.foldRight(elseHandler) { (caseDef, elsep) =>
            implicit val jspos = caseDef.pos
            val CaseDef(pat, _, body) = caseDef

            // Extract exception type and variable
            val (tpe, boundVar) = (pat match {
              case Typed(Ident(nme.WILDCARD), tpt) =>
                (tpt.tpe, None)
              case Ident(nme.WILDCARD) =>
                (ThrowableClass.tpe, None)
              case Bind(_, _) =>
                (pat.symbol.tpe, Some(encodeLocalSym(pat.symbol, freshName)))
            })

            // Generate the body that must be executed if the exception matches
            val bodyWithBoundVar = (boundVar match {
              case None => genExpr(body)
              case Some(bv) =>
                js.Block(js.VarDef(bv, exceptVar), genExpr(body))
            })

            // Generate the test
            if (tpe == ThrowableClass.tpe) {
              mightCatchJavaScriptException = true
              bodyWithBoundVar
            } else {
              mightCatchJavaScriptException ||=
                isAncestorOfJavaScriptException(tpe)
              val cond = genIsInstanceOf(ThrowableClass.tpe, tpe, exceptVar)
              js.If(cond, bodyWithBoundVar, elsep)
            }
          }

          if (mightCatchJavaScriptException) {
            js.Block(
                js.Assign(exceptVar,
                    genCallHelper("wrapJavaScriptException", exceptVar)),
                handler0)
          } else {
            handler0
          }
        }
      }

      val finalizerAST = genStat(finalizer) match {
        case js.Skip() => js.EmptyTree
        case ast => ast
      }

      if (handlerAST == js.EmptyTree && finalizerAST == js.EmptyTree) blockAST
      else js.Try(blockAST, exceptVar, handlerAST, finalizerAST)
    }

    /** Gen JS code for an Apply node (method call)
     *
     *  There's a whole bunch of varieties of Apply nodes: regular method
     *  calls, super calls, constructor calls, isInstanceOf/asInstanceOf,
     *  primitives, JS calls, etc. They are further dispatched in here.
     */
    def genApply(tree: Tree): js.Tree = {
      implicit val jspos = tree.pos

      tree match {
        /** isInstanceOf and asInstanceOf
         *  The two only methods that keep their type argument until the
         *  backend.
         */
        case Apply(TypeApply(fun, targs), _) =>
          val sym = fun.symbol
          val cast = sym match {
            case Object_isInstanceOf => false
            case Object_asInstanceOf => true
            case _ =>
              abort("Unexpected type application " + fun +
                  "[sym: " + sym.fullName + "]" + " in: " + tree)
          }

          val Select(obj, _) = fun
          val from = obj.tpe
          val to = targs.head.tpe
          val l = toTypeKind(from)
          val r = toTypeKind(to)
          val source = genExpr(obj)

          if (l.isValueType && r.isValueType) {
            if (cast)
              genConversion(l, r, source)
            else
              js.BooleanLiteral(l == r)
          }
          else if (l.isValueType) {
            val result = if (cast) {
              val ctor = ClassCastExceptionClass.info.member(
                  nme.CONSTRUCTOR).suchThat(_.tpe.params.isEmpty)
              js.Throw(genNew(ClassCastExceptionClass, ctor, Nil))
            } else {
              js.BooleanLiteral(false)
            }
            js.Block(source, result) // eval and discard source
          }
          else if (r.isValueType && cast) {
            // Erasure should have added an unboxing operation to prevent that.
            assert(false, tree)
            source
          }
          else if (r.isValueType)
            genIsInstanceOf(from, boxedClass(to.typeSymbol).tpe, source)
          else if (cast)
            genAsInstanceOf(from, to, source)
          else
            genIsInstanceOf(from, to, source)

        /** Super call of the form Class.super[mix].fun(args)
         *  This does not include calls defined in mixin traits, as these are
         *  already desugared by the 'mixin' phase. Only calls to super
         *  classes remain.
         *  Since a class has exactly one direct superclass, and calling a
         *  method two classes above the current one is invalid, I believe
         *  the `mix` item is irrelevant.
         */
        case Apply(fun @ Select(sup @ Super(_, mix), _), args) =>
          if (settings.debug.value)
            log("Call to super: " + tree)

          /* We produce a desugared JavaScript super call immediately,
           * because we might have to use the special `methodTailJumpThisSym`
           * instead of the js.This() that would be output by the JavaScript
           * desugaring.
           */
          val superCall = {
            val superClass = encodeClassSym(
                if (sup.symbol.superClass == NoSymbol) ObjectClass
                else sup.symbol.superClass)(sup.pos)
            val superProto = js.DotSelect(superClass, js.Ident("prototype")(sup.pos))(sup.pos)
            val callee = js.DotSelect(superProto, encodeMethodSym(fun.symbol)(fun.pos))(fun.pos)
            val thisArg =
              if (methodTailJumpThisSym == NoSymbol) js.This()(sup.pos)
              else encodeLocalSym(methodTailJumpThisSym, freshName)(sup.pos)
            val arguments = thisArg :: (args map genExpr)
            js.ApplyMethod(callee, js.Ident("call"), arguments)
          }

          // We initialize the module instance just after the super constructor
          // call.
          if (isStaticModule(currentClassSym) && !isModuleInitialized &&
              currentMethodSym.isClassConstructor) {
            isModuleInitialized = true
            val initModule = js.Assign(
                encodeModuleSymInstance(currentClassSym), js.This())
            js.Block(superCall, initModule, js.This())
          } else {
            superCall
          }

        /** Constructor call (new)
         *  Further refined into:
         *  * new String(...)
         *  * new of a primitive JS type
         *  * new Array
         *  * regular new
         */
        case app @ Apply(fun @ Select(New(tpt), nme.CONSTRUCTOR), args) =>
          val ctor = fun.symbol
          if (settings.debug.value)
            assert(ctor.isClassConstructor,
                   "'new' call to non-constructor: " + ctor.name)

          val tpe = tpt.tpe
          if (isStringType(tpe)) {
            genNewString(app)
          } else if (translatedAnonFunctions contains tpe.typeSymbol) {
            val functionMaker = translatedAnonFunctions(tpe.typeSymbol)
            functionMaker(args map genExpr)
          } else if (isRawJSType(tpe)) {
            genPrimitiveJSNew(app)
          } else {
            val arguments = args map genExpr

            val generatedType = toTypeKind(tpt.tpe)
            if (settings.debug.value)
              assert(generatedType.isReferenceType || generatedType.isArrayType,
                   "Non reference type cannot be instantiated: " + generatedType)

            (generatedType: @unchecked) match {
              case arr @ ARRAY(elem) =>
                genNewArray(tpt.tpe, arr.dimensions, arguments)

              case rt @ REFERENCE(cls) =>
                genNew(cls, ctor, arguments)
            }
          }

        /** unbox(ApplyDynamic(...))
         *  Normally ApplyDynamic would generate a boxing operation of its
         *  result, because that is what earlier phases of the compiler
         *  expect. But then that result is often unboxed immediately.
         *  This case catches this, and short-circuit the generation of the
         *  ApplyDynamic by explicitly asking it *not* to box its result.
         */
        case Apply(fun @ _, List(dynapply:ApplyDynamic))
        if (currentRun.runDefinitions.isUnbox(fun.symbol) &&
            isBoxedForApplyDynamic(dynapply.symbol.tpe.resultType)) =>
          genApplyDynamic(dynapply, nobox = true)

        /** All other Applys, which cannot be refined by pattern matching
         *  They are further refined by properties of the method symbol.
         */
        case app @ Apply(fun, args) =>
          val sym = fun.symbol

          /** Jump to a label
           *  Most label-applys are catched upstream (while and do..while
           *  loops, jumps to next case of a pattern match), but some are
           *  still handled here:
           *  * Recursive tail call
           *  * Jump to the end of a pattern match
           */
          if (sym.isLabel) {
            /** Recursive tail call
             *  Basically this compiled into
             *  continue tailCallLoop;
             *  but arguments need to be updated beforehand.
             *
             *  Since the rhs for the new value of an argument can depend on
             *  the value of another argument (and since deciding if it is
             *  indeed the case is impossible in general), new values are
             *  computed in temporary variables first, then copied to the
             *  actual variables representing the argument.
             *
             *  Trivial assignments (arg1 = arg1) are eliminated.
             *
             *  If, after elimination of trivial assignments, only one
             *  assignment remains, then we do not use a temporary variable
             *  for this one.
             */
            if (sym == methodTailJumpLabelSym) {
              // Prepare triplets of (formalArg, tempVar, actualArg)
              // Do not include trivial assignments (when actualArg == formalArg)
              val formalArgs = methodTailJumpFormalArgs
              val actualArgs = args map genExpr
              val triplets = {
                for {
                  (formalArgSym, actualArg) <- formalArgs zip actualArgs
                  formalArg = encodeLocalSym(formalArgSym, freshName)
                  if actualArg != formalArg
                } yield {
                  (formalArg, js.Ident("temp$" + formalArg.name, None), actualArg)
                }
              }

              // The actual jump (continue tailCallLoop;)
              val tailJump = js.Continue(Some(js.Ident("tailCallLoop")))

              triplets match {
                case Nil => tailJump

                case (formalArg, _, actualArg) :: Nil =>
                  js.Block(js.Assign(formalArg, actualArg), tailJump)

                case _ =>
                  val tempAssignments =
                    for ((_, tempArg, actualArg) <- triplets)
                      yield js.VarDef(tempArg, actualArg)
                  val trueAssignments =
                    for ((formalArg, tempArg, _) <- triplets)
                      yield js.Assign(formalArg, tempArg)
                  js.Block(tempAssignments ++ trueAssignments :+ tailJump)
              }
            } else // continues after the comment
            /** Jump the to the end-label of a pattern match
             *  Such labels have exactly one argument, which is the result of
             *  the pattern match (of type Unit if the match is in statement
             *  position). We simply `return` the argument as the result of the
             *  labeled block surrounding the match.
             */
            if (sym.name.toString() startsWith "matchEnd") {
              val labelIdent = encodeLabelSym(sym, freshName)
              js.Return(genExpr(args.head), Some(labelIdent))
            } else {
              /* No other label apply should ever happen. If it does, then we
               * have missed a pattern of LabelDef/LabelApply and some new
               * translation must be found for it.
               */
              abort("Found unknown label apply at "+tree.pos+": "+tree)
            }
          } else // continues after the comment
          /** Primitive method whose code is generated by the codegen */
          if (scalaPrimitives.isPrimitive(sym)) {
            // primitive operation
            genPrimitiveOp(app)
          } else if (currentRun.runDefinitions.isBox(sym)) {
            /** Box a primitive value */
            val arg = args.head
            makeBox(genExpr(arg), arg.tpe)
          } else if (currentRun.runDefinitions.isUnbox(sym)) {
            /** Unbox a primitive value */
            val arg = args.head
            makeUnbox(genExpr(arg), tree.tpe)
          } else {
            /** Actual method call
             *  But even these are further refined into:
             *  * Methods of java.lang.Object (because things typed as such
             *    at compile-time are sometimes raw JS values at runtime).
             *  * Methods of ancestors of java.lang.String (because they could
             *    be a primitive string at runtime).
             *  * Calls to primitive JS methods (Scala.js -> JS bridge)
             *  * Regular method call
             */
            if (settings.debug.value)
              log("Gen CALL_METHOD with sym: " + sym + " isStaticSymbol: " + sym.isStaticMember);

            val Select(receiver, _) = fun

            if (ToStringMaybeOnString contains fun.symbol) {
              js.ApplyMethod(genExpr(receiver), js.Ident("toString"), Nil)
            } else if (MethodWithHelperInEnv contains fun.symbol) {
              val helper = MethodWithHelperInEnv(fun.symbol)
              val arguments = (receiver :: args) map genExpr
              genCallHelper(helper, arguments:_*)
            } else if (isRawJSType(receiver.tpe) || isStringType(receiver.tpe)) {
              genPrimitiveJSCall(app)
            } else {
              val instance = genExpr(receiver)
              val method = encodeMethodSym(fun.symbol)
              val arguments = args map genExpr

              if (fun.symbol.isClassConstructor) {
                /* See #66: we have to emit a static call to avoid calling a
                 * constructor with the same signature in a subclass */
                val methodFun = js.DotSelect(js.DotSelect(js.DotSelect(
                    envField("c"),
                    encodeClassFullNameIdent(fun.symbol.owner)),
                    js.Ident("prototype")),
                    method)
                js.ApplyMethod(methodFun, js.Ident("call"),
                    instance :: arguments)
              } else {
                js.ApplyMethod(instance, encodeMethodSym(fun.symbol), arguments)
              }
            }
          }
      }
    }

    private lazy val ToStringMaybeOnString = Set[Symbol](
      Object_toString,
      getMemberMethod(CharSequenceClass, nme.toString_),
      getMemberMethod(StringClass, nme.toString_)
    )

    // TODO Make these primitives?
    private lazy val MethodWithHelperInEnv = Map[Symbol, String](
      Object_getClass  -> "objectGetClass",
      Object_clone     -> "objectClone",
      Object_finalize  -> "objectFinalize",
      Object_notify    -> "objectNotify",
      Object_notifyAll -> "objectNotifyAll",
      Object_equals    -> "objectEquals",
      Object_hashCode  -> "objectHashCode",

      getMemberMethod(CharSequenceClass, newTermName("length")) -> "charSequenceLength",
      getMemberMethod(CharSequenceClass, newTermName("charAt")) -> "charSequenceCharAt",
      getMemberMethod(CharSequenceClass, newTermName("subSequence")) -> "charSequenceSubSequence",

      getMemberMethod(ComparableClass, newTermName("compareTo")) -> "comparableCompareTo",

      getMemberMethod(StringClass, nme.equals_) -> "objectEquals",
      getMemberMethod(StringClass, nme.hashCode_) -> "objectHashCode",
      getMemberMethod(StringClass, newTermName("compareTo")) -> "comparableCompareTo"
    )

    private lazy val CharSequenceClass = requiredClass[java.lang.CharSequence]

    /** Gen JS code for a conversion between primitive value types */
    def genConversion(from: TypeKind, to: TypeKind, value: js.Tree)(
        implicit pos: Position): js.Tree = {
      def int0 = js.IntLiteral(0)
      def int1 = js.IntLiteral(1)
      def float0 = js.DoubleLiteral(0.0)
      def float1 = js.DoubleLiteral(1.0)

      (from, to) match {
        case (_:INT, BOOL) => js.BinaryOp("!=", value, int0)
        case (_:FLOAT, BOOL) => js.BinaryOp("!=", value, float0)

        case (BOOL, _:INT) => js.If(value, int1, int0)
        case (BOOL, _:FLOAT) => js.If(value, float1, float0)

        // TODO Isn't float-to-int missing?

        case _ => value
      }
    }

    /** Gen JS code for an isInstanceOf test (for reference types only) */
    def genIsInstanceOf(from: Type, to: Type, value: js.Tree)(
        implicit pos: Position = value.pos): js.Tree = {
      if (isRawJSType(to)) {
        def genTypeOfTest(typeString: String) = {
          js.BinaryOp("===", js.UnaryOp("typeof", value),
              js.StringLiteral(typeString))
        }
        to.typeSymbol match {
          case JSNumberClass    => genTypeOfTest("number")
          case JSStringClass    => genTypeOfTest("string")
          case JSBooleanClass   => genTypeOfTest("boolean")
          case JSUndefinedClass => genTypeOfTest("undefined")
          case sym if sym.isTrait =>
            currentCUnit.error(pos,
                s"isInstanceOf[${sym.fullName}] not supported because it is a raw JS trait")
            js.BooleanLiteral(true)
          case sym =>
            js.BinaryOp("instanceof", value, genGlobalJSObject(sym))
        }
      } else {
        encodeIsInstanceOf(value, to)
      }
    }

    /** Gen JS code for an asInstanceOf cast (for reference types only) */
    def genAsInstanceOf(from: Type, to: Type, value: js.Tree)(
        implicit pos: Position = value.pos): js.Tree = {
      if (isRawJSType(to)) {
        // asInstanceOf on JavaScript is completely erased
        value
      } else if (FunctionClass.seq contains to.typeSymbol) {
        /* Don't hide a JSFunctionToScala inside a useless cast, otherwise
         * the optimization avoiding double-wrapping in genApply() will not
         * be able to kick in.
         */
        value match {
          case JSFunctionToScala(fun, _) => value
          case _ => encodeAsInstanceOf(value, to)
        }
      } else {
        encodeAsInstanceOf(value, to)
      }
    }

    /** Gen JS code for a call to a Scala class constructor
     *  This first calls the only JS constructor for the class, which creates
     *  the fields of the instance, initialized to the zero of their respective
     *  types.
     *  Then we call the <init> method containing the code of the particular
     *  overload of the Scala constructors. Since this method returns `this`,
     *  we simply chain the calls.
     */
    def genNew(clazz: Symbol, ctor: Symbol, arguments: List[js.Tree])(
        implicit pos: Position): js.Tree = {
      if (clazz.isAnonymousFunction)
        instantiatedAnonFunctions += clazz
      val typeVar = encodeClassSym(clazz)
      val instance = js.New(typeVar, Nil)
      js.Apply(js.DotSelect(instance, encodeMethodSym(ctor)), arguments)
    }

    /** Gen JS code for creating a new Array: new Array[T](length)
     *  For multidimensional arrays (dimensions > 1), the arguments can
     *  specify up to `dimensions` lengths for the first dimensions of the
     *  array.
     */
    def genNewArray(arrayType: Type, dimensions: Int,
        arguments: List[js.Tree])(implicit pos: Position): js.Tree = {
      val argsLength = arguments.length

      if (argsLength > dimensions)
        abort("too many arguments for array constructor: found " + argsLength +
          " but array has only " + dimensions + " dimension(s)")

      val arrayClassData = encodeClassDataOfType(arrayType)

      genCallHelper("newArrayObject", arrayClassData,
          js.ArrayConstr(arguments))
    }

    /** Gen JS code for an array literal
     *  We generate a JS array construction that we wrap in a native array
     *  wrapper.
     */
    def genArrayValue(tree: Tree): js.Tree = {
      implicit val pos = tree.pos
      val ArrayValue(tpt @ TypeTree(), elems) = tree

      val arrayClassData = encodeClassDataOfType(tree.tpe)
      val nativeArray = js.ArrayConstr(elems map genExpr)

      genCallHelper("makeNativeArrayWrapper",
          arrayClassData, nativeArray)
    }

    /** Gen JS code for a Match, i.e., a switch-able pattern match
     *  Eventually, this is compiled into a JS switch construct. But because
     *  we can be in expression position, and a JS switch cannot be given a
     *  meaning in expression position, we emit a JS "match" construct (which
     *  does not need the `break`s in each case. `JSDesugaring` will transform
     *  that in a switch.
     *
     *  Some caveat here. It may happen that there is a guard in here, despite
     *  the fact that switches cannot have guards (in the JVM nor in JS).
     *  The JVM backend emits a jump to the default clause when a guard is not
     *  fulfilled. We cannot do that. Instead, currently we duplicate the body
     *  of the default case in the else branch of the guard test.
     */
    def genMatch(tree: Tree): js.Tree = {
      implicit val pos = tree.pos
      val Match(selector, cases) = tree

      val expr = genExpr(selector)

      val List(defaultBody0) = for {
        CaseDef(Ident(nme.WILDCARD), EmptyTree, body) <- cases
      } yield body

      val (defaultBody, defaultLabelSym) = defaultBody0 match {
        case LabelDef(_, Nil, rhs) if hasSynthCaseSymbol(defaultBody0) =>
          (rhs, defaultBody0.symbol)
        case _ =>
          (defaultBody0, NoSymbol)
      }

      var clauses: List[(List[js.Tree], js.Tree)] = Nil
      var elseClause: js.Tree = js.EmptyTree

      for (caze @ CaseDef(pat, guard, body) <- cases) {
        assert(guard == EmptyTree)

        def genBody() = body match {
          // Yes, this will duplicate the default body in the output
          case If(cond, thenp, app @ Apply(_, Nil)) if app.symbol == defaultLabelSym =>
            js.If(genExpr(cond), genExpr(thenp), genExpr(defaultBody))(body.pos)
          case If(cond, thenp, Block(List(app @ Apply(_, Nil)), _)) if app.symbol == defaultLabelSym =>
            js.If(genExpr(cond), genExpr(thenp), genExpr(defaultBody))(body.pos)

          case _ =>
            genExpr(body)
        }

        pat match {
          case lit: Literal =>
            clauses = (List(genExpr(lit)), genBody()) :: clauses
          case Ident(nme.WILDCARD) =>
            elseClause = genExpr(defaultBody)
          case Alternative(alts) =>
            val genAlts = {
              alts map {
                case lit: Literal => genExpr(lit)
                case _ =>
                  abort("Invalid case in alternative in switch-like pattern match: " +
                      tree + " at: " + tree.pos)
              }
            }
            clauses = (genAlts, genBody()) :: clauses
          case _ =>
            abort("Invalid case statement in switch-like pattern match: " +
                tree + " at: " + (tree.pos))
        }
      }

      js.Match(expr, clauses.reverse, elseClause)
    }

    /** Gen JS code for a translated match
     *
     *  This implementation relies heavily on the patterns of trees emitted
     *  by the current pattern match phase (as of Scala 2.10).
     *
     *  The trees output by the pattern matcher are assumed to follow these
     *  rules:
     *  * Each case LabelDef (in `cases`) must not take any argument.
     *  * The last one must be a catch-all (case _ =>) that never falls through.
     *  * Jumps to the `matchEnd` are allowed anywhere in the body of the
     *    corresponding case label-defs, but not outside.
     *  * Jumps to case label-defs are restricted to jumping to the very next
     *    case, and only in positions denoted by <jump> in:
     *    <case-body> ::=
     *        If(_, <case-body>, <case-body>)
     *      | Block(_, <case-body>)
     *      | <jump>
     *      | _
     *    These restrictions, together with the fact that we are in statement
     *    position (thanks to the above transformation), mean that they can be
     *    simply replaced by `skip`.
     *
     *  To implement jumps to `matchEnd`, which have one argument which is the
     *  result of the match, we enclose all the cases in one big labeled block.
     *  Jumps are then compiled as `break`s out of that block if the result has
     *  type Unit, or `return`s out of the block otherwise.
     */
    def genTranslatedMatch(cases: List[LabelDef],
        matchEnd: LabelDef)(implicit pos: Position): js.Tree = {

      val nextCaseSyms = (cases.tail map (_.symbol)) :+ NoSymbol

      val translatedCases = for {
        (LabelDef(_, Nil, rhs), nextCaseSym) <- cases zip nextCaseSyms
      } yield {
        def genCaseBody(tree: Tree): js.Tree = {
          implicit val pos = tree.pos
          tree match {
            case If(cond, thenp, elsep) =>
              js.If(genExpr(cond), genCaseBody(thenp), genCaseBody(elsep))

            case Block(stats, expr) =>
              js.Block((stats map genStat) :+ genCaseBody(expr))

            case Apply(_, Nil) if tree.symbol == nextCaseSym =>
              js.Skip()

            case _ =>
              genStat(tree)
          }
        }

        genCaseBody(rhs)
      }

      js.Labeled(encodeLabelSym(matchEnd.symbol, freshName),
          js.Block(translatedCases))
    }

    /** Gen JS code for a primitive method call */
    private def genPrimitiveOp(tree: Apply): js.Tree = {
      import scalaPrimitives._

      implicit val jspos = tree.pos

      val sym = tree.symbol
      val Apply(fun @ Select(receiver, _), args) = tree

      val code = scalaPrimitives.getPrimitive(sym, receiver.tpe)

      if (isArithmeticOp(code) || isLogicalOp(code) || isComparisonOp(code))
        genSimpleOp(tree, receiver :: args, code)
      else if (code == scalaPrimitives.CONCAT)
        genStringConcat(tree, receiver, args)
      else if (code == HASH)
        genScalaHash(tree, receiver)
      else if (isArrayOp(code))
        genArrayOp(tree, code)
      else if (code == SYNCHRONIZED)
        genSynchronized(tree)
      else if (isCoercion(code))
        genCoercion(tree, receiver, code)
      else if (jsPrimitives.isJavaScriptPrimitive(code))
        genJSPrimitive(tree, receiver, args, code)
      else
        abort("Primitive operation not handled yet: " + sym.fullName + "(" +
            fun.symbol.simpleName + ") " + " at: " + (tree.pos))
    }

    /** Gen JS code for a simple operation (arithmetic, logical, or comparison) */
    private def genSimpleOp(tree: Apply, args: List[Tree], code: Int): js.Tree = {
      import scalaPrimitives._

      implicit val jspos = tree.pos

      val sources = args map genExpr

      sources match {
        // Unary operation
        case List(source) =>
          (code match {
            case POS =>
              js.UnaryOp("+", source)
            case NEG =>
              js.UnaryOp("-", source)
            case NOT =>
              js.UnaryOp("~", source)
            case ZNOT =>
              js.UnaryOp("!", source)
            case _ =>
              abort("Unknown unary operation code: " + code)
          })

        // Binary operation
        case List(lsrc, rsrc) =>
          lazy val leftKind = toTypeKind(args.head.tpe)
          lazy val resultKind = toTypeKind(tree.tpe)

          def genEquality(eqeq: Boolean, not: Boolean) = {
            if (eqeq && leftKind.isReferenceType &&
                !isRawJSType(args(0).tpe) && !isRawJSType(args(1).tpe)) {
              val body = genEqEqPrimitive(args(0), args(1), lsrc, rsrc)
              if (not) js.UnaryOp("!", body) else body
            } else
              js.BinaryOp(if (not) "!==" else "===", lsrc, rsrc)
          }

          (code match {
            case ADD => js.BinaryOp("+", lsrc, rsrc)
            case SUB => js.BinaryOp("-", lsrc, rsrc)
            case MUL => js.BinaryOp("*", lsrc, rsrc)
            case DIV =>
              val actualDiv = js.BinaryOp("/", lsrc, rsrc)
              (resultKind: @unchecked) match {
                case LongKind => genCallHelper("truncateToLong", actualDiv)
                case _:INT => js.BinaryOp("|", actualDiv, js.IntLiteral(0))
                case _:FLOAT => actualDiv
              }
            case MOD => js.BinaryOp("%", lsrc, rsrc)
            case OR => js.BinaryOp("|", lsrc, rsrc)
            case XOR => js.BinaryOp("^", lsrc, rsrc)
            case AND => js.BinaryOp("&", lsrc, rsrc)
            case LSL => js.BinaryOp("<<", lsrc, rsrc)
            case LSR => js.BinaryOp(">>>", lsrc, rsrc)
            case ASR => js.BinaryOp(">>", lsrc, rsrc)
            case LT => js.BinaryOp("<", lsrc, rsrc)
            case LE => js.BinaryOp("<=", lsrc, rsrc)
            case GT => js.BinaryOp(">", lsrc, rsrc)
            case GE => js.BinaryOp(">=", lsrc, rsrc)
            case EQ => genEquality(eqeq = true, not = false)
            case NE => genEquality(eqeq = true, not = true)
            case ID => genEquality(eqeq = false, not = false)
            case NI => genEquality(eqeq = false, not = true)
            case ZOR => js.BinaryOp("||", lsrc, rsrc)
            case ZAND => js.BinaryOp("&&", lsrc, rsrc)
            case _ =>
              abort("Unknown binary operation code: " + code)
          })

        case _ =>
          abort("Too many arguments for primitive function: " + tree)
      }
    }

    /** Gen JS code for a call to Any.== */
    def genEqEqPrimitive(l: Tree, r: Tree, lsrc: js.Tree, rsrc: js.Tree)(
        implicit pos: Position): js.Tree = {
      /** True if the equality comparison is between values that require the use of the rich equality
        * comparator (scala.runtime.Comparator.equals). This is the case when either side of the
        * comparison might have a run-time type subtype of java.lang.Number or java.lang.Character.
        * When it is statically known that both sides are equal and subtypes of Number of Character,
        * not using the rich equality is possible (their own equals method will do ok.)*/
      def mustUseAnyComparator: Boolean = {
        def areSameFinals = l.tpe.isFinalType && r.tpe.isFinalType && (l.tpe =:= r.tpe)
        !areSameFinals && isMaybeBoxed(l.tpe.typeSymbol) && isMaybeBoxed(r.tpe.typeSymbol)
      }

      val function = if (mustUseAnyComparator) "anyEqEq" else "anyRefEqEq"
      genCallHelper(function, lsrc, rsrc)
    }

    /** Gen JS code for string concatenation
     *  We explicitly call the JS toString() on any non-String argument to
     *  avoid the weird things happening when adding "things" in JS.
     *  Because any argument can potentially be `null` or `undefined`, we
     *  cannot really call toString() directly. The helper
     *  `anyToStringForConcat` handles these cases properly.
     */
    private def genStringConcat(tree: Apply, receiver: Tree,
        args: List[Tree]): js.Tree = {
      implicit val pos = tree.pos

      val List(lhs, rhs) = for {
        op <- receiver :: args
      } yield {
        val genOp = genExpr(op)
        genOp match {
          case js.StringLiteral(_, _) => genOp
          case _ => genCallHelper("anyToStringForConcat", genOp)
        }
      }

      js.BinaryOp("+", lhs, rhs)
    }

    /** Gen JS code for a call to Any.## */
    private def genScalaHash(tree: Apply, receiver: Tree): js.Tree = {
      implicit val jspos = tree.pos

      val instance = genLoadModule(ScalaRunTimeModule)
      val arguments = List(genExpr(receiver))
      val sym = getMember(ScalaRunTimeModule, stringToTermName("hash"))

      js.ApplyMethod(instance, encodeMethodSym(sym), arguments)
    }

    /** Gen JS code for an array operation (get, set or length) */
    private def genArrayOp(tree: Tree, code: Int): js.Tree = {
      import scalaPrimitives._

      implicit val pos = tree.pos

      val Apply(Select(arrayObj, _), args) = tree
      val arrayValue = js.DotSelect(genExpr(arrayObj), js.Ident("underlying"))
      val arguments = args map genExpr

      if (scalaPrimitives.isArrayGet(code)) {
        // get an item of the array
        if (settings.debug.value)
          assert(args.length == 1,
              s"Array get requires 1 argument, found ${args.length} in $tree")

        js.BracketSelect(arrayValue, arguments(0))
      } else if (scalaPrimitives.isArraySet(code)) {
        // set an item of the array
        if (settings.debug.value)
          assert(args.length == 2,
              s"Array set requires 2 arguments, found ${args.length} in $tree")

        statToExpr {
          js.Assign(js.BracketSelect(arrayValue, arguments(0)), arguments(1))
        }
      } else {
        // length of the array
        js.DotSelect(arrayValue, js.Ident("length"))
      }
    }

    /** Gen JS code for a call to AnyRef.synchronized */
    private def genSynchronized(tree: Apply): js.Tree = {
      /* JavaScript is single-threaded. I believe we can drop the
       * synchronization altogether.
       */
      genExpr(tree.args.head)
    }

    /** Gen JS code for a coercion */
    private def genCoercion(tree: Apply, receiver: Tree, code: Int): js.Tree = {
      import scalaPrimitives._

      implicit val jspos = tree.pos

      val source = genExpr(receiver)

      (code: @scala.annotation.switch) match {
        case B2F | B2D | S2F | S2D | C2F | C2D | I2F | I2D | L2F | L2D =>
          source

        case F2B | F2S | F2C | F2I | D2B | D2S | D2C | D2I =>
          js.BinaryOp("|", source, js.IntLiteral(0))

        case F2L | D2L =>
          genCallHelper("truncateToLong", source)

        case _ => source
      }
    }

    /** Gen JS code for an ApplyDynamic
     *  ApplyDynamic nodes appear as the result of calls to methods of a
     *  structural type.
     *
     *  Most unfortunately, earlier phases of the compiler assume too much
     *  about the backend, namely, they believe arguments and the result must
     *  be boxed, and do the boxing themselves. This decision should be left
     *  to the backend, but it's not, so we have to undo these boxes.
     *
     *  Otherwise, this is just a regular method call, because JS is dynamic
     *  anyway.
     */
    private def genApplyDynamic(tree: ApplyDynamic,
        nobox: Boolean = false): js.Tree = {

      implicit val pos = tree.pos

      val sym = tree.symbol
      val ApplyDynamic(receiver, args) = tree

      val instance = genExpr(receiver)

      val arguments = args zip sym.tpe.params map { case (arg, param) =>
        if (isBoxedForApplyDynamic(param.tpe)) {
          arg match {
            case Apply(_, List(result)) if currentRun.runDefinitions.isBox(arg.symbol) => genExpr(result)
            case _ => makeUnbox(genExpr(arg), param.tpe)
          }
        } else {
          genExpr(arg)
        }
      }

      val apply = js.ApplyMethod(instance, encodeMethodSym(sym), arguments)

      if (nobox || !isBoxedForApplyDynamic(sym.tpe.resultType))
        apply
      else
        makeBox(apply, sym.tpe.resultType)
    }

    /** Test whether the given type is artificially boxed for ApplyDynamic */
    private def isBoxedForApplyDynamic(tpe: Type) =
      tpe.typeSymbol.isPrimitiveValueClass

    /** Gen a boxing operation (tpe is the primitive type) */
    private def makeBox(expr: js.Tree, tpe: Type)(
        implicit pos: Position): js.Tree =
      makeBoxUnbox(expr, tpe, "b")

    /** Gen an unboxing operation (tpe is the primitive type) */
    private def makeUnbox(expr: js.Tree, tpe: Type)(
        implicit pos: Position): js.Tree =
      makeBoxUnbox(expr, tpe, "u")

    /** Common implementation for `makeBox()` and `makeUnbox()` */
    private def makeBoxUnbox(expr: js.Tree, tpe: Type, functionPrefix: String)(
        implicit pos: Position): js.Tree = {

      val boxHelperName = toTypeKind(tpe) match {
        case kind: ValueTypeKind => functionPrefix + kind.primitiveCharCode
        case _ =>
          abort(s"makeBoxUnbox requires a primitive type, found $tpe at $pos")
      }
      genCallHelper(boxHelperName, expr)
    }

    private def lookupModuleClass(name: String) = {
      val module = getModuleIfDefined(name)
      if (module == NoSymbol) NoSymbol
      else module.moduleClass
    }

    lazy val ReflectArrayModuleClass = lookupModuleClass("java.lang.reflect.Array")
    lazy val UtilArraysModuleClass = lookupModuleClass("java.util.Arrays")

    /** Gen JS code for a Scala.js-specific primitive method */
    private def genJSPrimitive(tree: Apply, receiver0: Tree,
        args: List[Tree], code: Int): js.Tree = {
      import jsPrimitives._

      implicit val pos = tree.pos

      def receiver = genExpr(receiver0)
      val genArgArray = genPrimitiveJSArgs(tree.symbol, args)

      lazy val js.ArrayConstr(genArgs) = genArgArray

      /* The implementations of java.lang.Class, java.lang.reflect.Array
       * and java.util.Arrays use fields and methods of the Scala.js global
       * environment through js.Dynamic calls.
       * These must be emitted as dot-selects when possible.
       */
      def shouldUseDynamicSelect: Boolean =
        currentClassSym == ClassClass || currentClassSym == ReflectArrayModuleClass ||
        currentClassSym == UtilArraysModuleClass

      def maybeDynamicSelect(receiver: js.Tree, item: js.Tree): js.Tree = {
        if (shouldUseDynamicSelect) {
          // Now that's a cute hack ...
          js.DynamicSelect(receiver, item) match {
            case js.DotSelect(
                js.DotSelect(js.Ident(ScalaJSEnvironmentName, _), js.Ident("g", _)),
                globalVar) =>
              globalVar
            case x => x
          }
        } else {
          js.BracketSelect(receiver, item)
        }
      }

      def extractFirstArg() = {
        genArgArray match {
          case js.ArrayConstr(firstArg :: otherArgs) =>
            (firstArg, js.ArrayConstr(otherArgs))
          case js.ApplyMethod(
              js.ArrayConstr(firstArg :: firstPart), concat, otherParts) =>
            (firstArg, js.ApplyMethod(
                js.ArrayConstr(firstPart), concat, otherParts))
        }
      }

      if (code == DYNNEW) {
        // js.Dynamic.newInstance(clazz)(actualArgs:_*)
        val (jsClass, actualArgArray) = extractFirstArg()
        actualArgArray match {
          case js.ArrayConstr(actualArgs) =>
            js.New(jsClass, actualArgs)
          case _ =>
            genCallHelper("newInstanceWithVarargs",
                jsClass, actualArgArray)
        }
      } else if (code == DYNAPPLY) {
        // js.Dynamic.applyDynamic(methodName)(actualArgs:_*)
        val (methodName, actualArgArray) = extractFirstArg()
        actualArgArray match {
          case js.ArrayConstr(actualArgs) =>
            js.Apply(maybeDynamicSelect(receiver, methodName), actualArgs)
          case _ =>
            genCallHelper("applyMethodWithVarargs",
                receiver, methodName, actualArgArray)
        }
      } else if (code == ARR_CREATE) {
        // js.Array.create(elements:_*)
        genArgArray
      } else (genArgs match {
        case Nil =>
          code match {
            case GETGLOBAL => envField("g")
          }

        case List(arg) =>
          code match {
            case V2JS => js.Undefined()
            case Z2JS => arg
            case N2JS => arg
            case S2JS => arg

            /** Convert a scala.FunctionN f to a js.FunctionN
             *  Basically it binds the appropriate `apply` method of f to f.
             *  (function($this) {
             *    return function(args...) {
             *      return $this["the right apply(...)"](args...);
             *    }
             *  })(f);
             *
             *  TODO Use the JS function Function.prototype.bind()?
             */
            case F2JS =>
              arg match {
                /* This case will happend every time we have a Scala lambda
                 * in js.FunctionN position. We remove the JS function to
                 * Scala function wrapper, instead of adding a Scala function
                 * to JS function wrapper.
                 */
                case JSFunctionToScala(fun, arity) =>
                  fun

                case _ =>
                  val inputTpe = args.head.tpe
                  val applyMeth = getMemberMethod(inputTpe.typeSymbol,
                      newTermName("apply"))
                  val arity = applyMeth.tpe.params.size
                  val theFunction = js.Ident("$this")
                  val arguments = (1 to arity).toList map (x => js.Ident("arg"+x))
                  js.captureWithin(theFunction, arg) {
                    js.Function(arguments, {
                      js.Return(js.ApplyMethod(theFunction,
                          encodeMethodSym(applyMeth), arguments))
                    })
                  }
              }

            case JS2Z => arg
            case JS2N => arg
            case JS2S => arg

            case DYNSELECT =>
              // js.Dynamic.selectDynamic(arg)
              maybeDynamicSelect(receiver, arg)

            case DICT_PROPS =>
              // js.Dictionary.propertiesOf(arg)
              genCallHelper("propertiesOf", arg)
          }

        case List(arg1, arg2) =>
          code match {
            case DYNUPDATE =>
              // js.Dynamic.updateDynamic(arg1)(arg2)
              statToExpr(js.Assign(maybeDynamicSelect(receiver, arg1), arg2))
          }
      })
    }

    /** Gen JS code for a primitive JS call (to a method of a subclass of js.Any)
     *  This is the typed Scala.js to JS bridge feature. Basically it boils
     *  down to calling the method without name mangling. But other aspects
     *  come into play:
     *  * Operator methods are translated to JS operators (not method calls)
     *  * apply is translated as a function call, i.e. o() instead of o.apply()
     *  * Some methods of java.lang.String are given an alternative name
     *    (TODO: consider them as primitives instead?)
     *  * Scala varargs are turned into JS varargs (see genPrimitiveJSArgs())
     *  * Getters and parameterless methods are translated as Selects
     *  * Setters are translated to Assigns of Selects
     */
    private def genPrimitiveJSCall(tree: Apply): js.Tree = {
      implicit val pos = tree.pos

      val sym = tree.symbol
      val Apply(fun @ Select(receiver0, _), args0) = tree

      val funName = sym.unexpandedName.decoded
      val receiver = genExpr(receiver0)
      val argArray = genPrimitiveJSArgs(sym, args0)

      // valid only for methods that don't have any varargs
      lazy val js.ArrayConstr(args) = argArray
      lazy val argc = args.length

      def hasExplicitJSEncoding = {
        isScalaJSDefined && (
            sym.hasAnnotation(JSNameAnnotation) ||
            sym.hasAnnotation(JSBracketAccessAnnotation))
      }

      val isString = isStringType(receiver0.tpe)

      def paramType(index: Int) = sym.tpe.params(index).tpe

      def charToString(arg: js.Tree) = {
        val jsString = js.BracketSelect(envField("g"), js.StringLiteral("String"))
        js.ApplyMethod(jsString, js.StringLiteral("fromCharCode"), List(arg))
      }

      def charSeqToString(arg: js.Tree) =
        js.ApplyMethod(arg, js.Ident("toString"), Nil)

      def stringLength(arg: js.Tree) =
        js.BracketSelect(arg, js.StringLiteral("length"))

      funName match {
        case "unary_+" | "unary_-" | "unary_~" | "unary_!" =>
          assert(argc == 0)
          js.UnaryOp(funName.substring(funName.length-1), receiver)

        case "+" | "-" | "*" | "/" | "%" | "<<" | ">>" | ">>>" |
             "&" | "|" | "^" | "&&" | "||" =>
          assert(argc == 1)
          js.BinaryOp(funName, receiver, args.head)

        case "apply" if !hasExplicitJSEncoding =>
          /* Protect the receiver so that if the receiver is, e.g.,
           * path.f
           * we emit
           * ScalaJS.protect(path.f)(args...)
           * instead of
           * path.f(args...)
           * where
           * ScalaJS.protect = function(x) { return x; }
           * If we emit the latter, then `this` will be bound to `path` in
           * `f`, which is sometimes extremely harmful (e.g., for builtin
           * methods of `window`).
           */
          def protectedReceiver = receiver match {
            case js.DotSelect(_, _) | js.BracketSelect(_, _) =>
              genCallHelper("protect", receiver)
            case _ =>
              receiver
          }
          argArray match {
            case js.ArrayConstr(args) => js.Apply(protectedReceiver, args)
            case _ => js.ApplyMethod(receiver, js.StringLiteral("apply"),
                List(js.Null(), argArray))
          }

        case "charAt" | "codePointAt" if isString =>
          js.ApplyMethod(receiver, js.StringLiteral("charCodeAt"), args)
        case "length" if isString =>
          js.BracketSelect(receiver, js.StringLiteral("length"))
        case "isEmpty" if isString =>
          js.UnaryOp("!", js.BracketSelect(receiver, js.StringLiteral("length")))
        case "indexOf" | "lastIndexOf" if isString && !isStringType(paramType(0)) =>
          js.ApplyMethod(receiver, js.StringLiteral(funName),
              charToString(args.head) :: args.tail)
        case "contains" if isString =>
          val index = js.ApplyMethod(receiver, js.StringLiteral("indexOf"), args)
          js.BinaryOp(">=", index, js.IntLiteral(0))
        case "startsWith" if isString =>
          genCallHelper("stringStartsWith", receiver, args.head)
        case "endsWith" if isString =>
          genCallHelper("stringEndsWith", receiver, args.head)
        case "subSequence" if isString =>
          js.ApplyMethod(receiver, js.StringLiteral("substring"), args)
        case "intern" if isString =>
          receiver
        case "compareTo" if isString =>
          genCallHelper("comparableCompareTo", receiver, args.head)

        case "replace" if isString =>
          val argsAsStrings =
            if (paramType(0).typeSymbol == CharSequenceClass)
              args map charSeqToString
            else
              args map charToString
          js.ApplyMethod(
              js.ApplyMethod(receiver,
                  js.StringLiteral("split"), List(argsAsStrings(0))),
              js.StringLiteral("join"), List(argsAsStrings(1)))

        case "matches" if isString =>
          // Made-up of Pattern.matches(args.head, receiver)
          val PatternModuleClass =
            requiredClass[java.util.regex.Pattern].companionModule.moduleClass
          val PatternModule = genLoadModule(PatternModuleClass)
          val matchesMethod =
            getMemberMethod(PatternModuleClass, newTermName("matches"))
          js.ApplyMethod(PatternModule, encodeMethodSym(matchesMethod), List(
              args.head, receiver))

        case "split" if isString =>
          // Made-up of Pattern.compile(args.head).split(receiver, args.tail)
          val PatternClass = requiredClass[java.util.regex.Pattern]
          val PatternModuleClass = PatternClass.companionModule.moduleClass
          val PatternModule = genLoadModule(PatternModuleClass)
          val compileMethod = getMemberMethod(PatternModuleClass,
              newTermName("compile")).suchThat(_.tpe.params.size == 1)
          val pattern = js.ApplyMethod(PatternModule,
              encodeMethodSym(compileMethod), List(args.head))
          val splitMethod = getMemberMethod(PatternClass,
              newTermName("split")).suchThat(_.tpe.params.size == args.size)
          js.ApplyMethod(pattern, encodeMethodSym(splitMethod),
              receiver :: args.tail)

        case _ =>
          def isJSGetter = {
            sym.tpe.params.isEmpty && enteringPhase(currentRun.uncurryPhase) {
              sym.tpe.isInstanceOf[NullaryMethodType]
            }
          }

          def isJSSetter = {
            funName.endsWith("_=") && enteringPhase(currentRun.uncurryPhase) {
              sym.tpe.paramss match {
                case List(List(arg)) => !isScalaRepeatedParamType(arg.tpe)
                case _ => false
              }
            }
          }

          def isJSBracketAccess = {
            isScalaJSDefined && sym.hasAnnotation(JSBracketAccessAnnotation)
          }

          if (isJSGetter) {
            assert(argc == 0)
            js.BracketSelect(receiver, js.StringLiteral(funName))
          } else if (isJSSetter) {
            assert(argc == 1)
            statToExpr(js.Assign(
                js.BracketSelect(receiver,
                    js.StringLiteral(funName.substring(0, funName.length-2))),
                args.head))
          } else if (isJSBracketAccess) {
            assert(argArray.isInstanceOf[js.ArrayConstr] && (argc == 1 || argc == 2),
                s"@JSBracketAccess methods should have 1 or 2 non-varargs arguments")
            args match {
              case List(keyArg) =>
                js.BracketSelect(receiver, keyArg)
              case List(keyArg, valueArg) =>
                statToExpr(js.Assign(
                    js.BracketSelect(receiver, keyArg),
                    valueArg))
            }
          } else {
            val jsFunName = jsNameOf(sym)
            argArray match {
              case js.ArrayConstr(args) =>
                js.ApplyMethod(receiver, js.StringLiteral(jsFunName), args)
              case _ =>
                genCallHelper("applyMethodWithVarargs",
                    receiver, js.StringLiteral(jsFunName), argArray)
            }
          }
      }
    }

    /** Gen JS code for new java.lang.String(...)
     *  TODO Currently only new String() and new String(String) are implemented
     */
    private def genNewString(tree: Apply): js.Tree = {
      implicit val pos = tree.pos
      val Apply(fun @ Select(_, _), args0) = tree

      val ctor = fun.symbol
      val js.ArrayConstr(args) = genPrimitiveJSArgs(ctor, args0)

      (args0 map (_.tpe)) match {
        case Nil => js.StringLiteral("")
        case List(tpe) if isStringType(tpe) => args.head
        case _ =>
          // TODO
          js.Throw(js.StringLiteral("new String() not implemented"))
      }
    }

    /** Gen JS code for a new of a JS class (subclass of js.Any) */
    private def genPrimitiveJSNew(tree: Apply): js.Tree = {
      implicit val pos = tree.pos

      val Apply(fun @ Select(New(tpt), _), args0) = tree
      val cls = tpt.tpe.typeSymbol
      val ctor = fun.symbol

      genPrimitiveJSArgs(ctor, args0) match {
        case js.ArrayConstr(args) =>
          if (cls == JSObjectClass && args.isEmpty) js.ObjectConstr(Nil)
          else js.New(genPrimitiveJSClass(cls), args)
        case argArray =>
          genCallHelper("newInstanceWithVarargs",
              genPrimitiveJSClass(cls), argArray)
      }
    }

    /** Gen JS code representing a JS class (subclass of js.Any) */
    private def genPrimitiveJSClass(sym: Symbol)(
        implicit pos: Position): js.Tree = {
      genGlobalJSObject(sym)
    }

    /** Gen JS code representing a JS module (var of the global scope) */
    private def genPrimitiveJSModule(sym: Symbol)(
        implicit pos: Position): js.Tree = {
      genGlobalJSObject(sym)
    }

    /** Gen JS code representing a JS object (class or module) in global scope
     */
    private def genGlobalJSObject(sym: Symbol)(
        implicit pos: Position): js.Tree = {
      jsNameOf(sym).split('.').foldLeft(envField("g")) { (memo, chunk) =>
        js.BracketSelect(memo, js.StringLiteral(chunk, Some(chunk)))
      }
    }

    /** Gen actual actual arguments to a primitive JS call
     *  This handles repeated arguments (varargs) by turning them into
     *  JS varargs, i.e., by expanding them into normal arguments.
     *
     *  Returns an only tree which is a JS array of the arguments. In most
     *  cases, it will be a js.ArrayConstr with the expanded arguments. It will
     *  not if a Seq is passed to a varargs argument with the syntax seq:_*.
     */
    private def genPrimitiveJSArgs(sym: Symbol, args: List[Tree])(
        implicit pos: Position): js.Tree = {
      val wereRepeated = exitingPhase(currentRun.typerPhase) {
        for {
          params <- sym.tpe.paramss
          param <- params
        } yield isScalaRepeatedParamType(param.tpe)
      }

      var reversedParts: List[js.Tree] = Nil
      var reversedPartUnderConstruction: List[js.Tree] = Nil

      def closeReversedPartUnderConstruction() = {
        if (!reversedPartUnderConstruction.isEmpty) {
          val part = reversedPartUnderConstruction.reverse
          reversedParts ::= js.ArrayConstr(part)
          reversedPartUnderConstruction = Nil
        }
      }

      for ((arg, wasRepeated) <- args zip wereRepeated) {
        if (wasRepeated) {
          genPrimitiveJSRepeatedParam(arg) match {
            case js.ArrayConstr(jsArgs) =>
              reversedPartUnderConstruction =
                jsArgs reverse_::: reversedPartUnderConstruction
            case jsArgArray =>
              closeReversedPartUnderConstruction()
              reversedParts ::= jsArgArray
          }
        } else {
          reversedPartUnderConstruction ::= genExpr(arg)
        }
      }
      closeReversedPartUnderConstruction()

      reversedParts match {
        case Nil => js.ArrayConstr(Nil)
        case List(part) => part
        case _ =>
          val partHead :: partTail = reversedParts.reverse
          js.ApplyMethod(partHead, js.StringLiteral("concat"), partTail)
      }
    }

    /** Gen JS code for a repeated param of a primitive JS method
     *  In this case `arg` has type Seq[T] for some T, but the result should
     *  have type js.Array[T]. So this method takes care of the conversion.
     *  It is specialized for the shapes of tree generated by the desugaring
     *  of repeated params in Scala, so that these produce a js.ArrayConstr.
     */
    private def genPrimitiveJSRepeatedParam(arg: Tree): js.Tree = {
      implicit val pos = arg.pos

      // Given a method `def foo(args: T*)`
      arg match {
        // foo(arg1, arg2, ..., argN) where N > 0
        case MaybeAsInstanceOf(WrapArray(
            MaybeAsInstanceOf(ArrayValue(tpt, elems))))
            if elems.forall(e => !isPrimitiveValueType(e.tpe)) => // non-optimal fix to #39
          js.ArrayConstr(elems map genExpr)

        // foo()
        case Select(_, _) if arg.symbol == NilModule =>
          js.ArrayConstr(Nil)

        // foo(argSeq:_*)
        case _ =>
          /* Here we fall back to calling js.Any.fromTraversableOnce(seqExpr)
           * to perform the conversion.
           */
          js.ApplyMethod(
              genLoadModule(JSAnyModule),
              encodeMethodSym(JSAny_fromTraversableOnce),
              List(genExpr(arg)))
      }
    }

    object MaybeAsInstanceOf {
      def unapply(tree: Tree): Some[Tree] = tree match {
        case Apply(TypeApply(asInstanceOf_? @ Select(base, _), _), _)
        if asInstanceOf_?.symbol == Object_asInstanceOf =>
          Some(base)
        case _ =>
          Some(tree)
      }
    }

    object WrapArray {
      lazy val isWrapArray: Set[Symbol] = Seq(
          nme.wrapRefArray,
          nme.wrapByteArray,
          nme.wrapShortArray,
          nme.wrapCharArray,
          nme.wrapIntArray,
          nme.wrapLongArray,
          nme.wrapFloatArray,
          nme.wrapDoubleArray,
          nme.wrapBooleanArray,
          nme.wrapUnitArray,
          nme.genericWrapArray).map(getMemberMethod(PredefModule, _)).toSet

      def unapply(tree: Apply): Option[Tree] = tree match {
        case Apply(wrapArray_?, List(wrapped))
        if isWrapArray(wrapArray_?.symbol) =>
          Some(wrapped)
        case _ =>
          None
      }
    }

    // Synthesizers for raw JS functions ---------------------------------------

    /** Try and gen and record JS code for an anonymous function class.
     *
     *  Returns true if the class could be rewritten that way, false otherwise.
     *
     *  We make the following assumptions on the form of such classes:
     *  - It is an anonymous function
     *    - Includes being anonymous, final, and having exactly one constructor
     *  - It is not a PartialFunction
     *  - It has no field other than param accessors
     *  - It has exactly one constructor
     *  - It has exactly one non-bridge method apply if it is not specialized,
     *    or a method apply$...$sp and a forwarder apply if it is specialized.
     *  - As a precaution: it is synthetic
     *
     *  From a class looking like this:
     *
     *    final class <anon>(outer, capture1, ..., captureM) extends AbstractionFunctionN[...] {
     *      def apply(param1, ..., paramN) = {
     *        <body>
     *      }
     *    }
     *
     *  we generate:
     *
     *    function(outer, capture1, ..., captureM) {
     *      return function(param1, ..., paramN) {
     *        <body>
     *      }
     *    }
     *
     *  so that, at instantiation point, we can write:
     *
     *    new AnonFunctionN(functionMaker(captured1, ..., capturedM))
     *
     *  Trickier things apply when the function is specialized.
     */
    private def tryGenAndRecordAnonFunctionClass(cd: ClassDef): Boolean = {
      implicit val pos = cd.pos
      val sym = cd.symbol
      assert(sym.isAnonymousFunction,
          s"tryGenAndRecordAnonFunctionClass called with non-anonymous function $cd")
      currentClassSym = sym

      val (functionMakerBase, arity) =
        tryGenAndRecordAnonFunctionClassGeneric(cd) { msg =>
          return false
        }

      val functionMaker = { capturedArgs: List[js.Tree] =>
        JSFunctionToScala(functionMakerBase(capturedArgs), arity)
      }

      translatedAnonFunctions += sym -> functionMaker

      currentClassSym = null
      true
    }

    /** Constructor and extractor object for a tree that converts a JavaScript
     *  function into a Scala function.
     */
    private object JSFunctionToScala {
      private val AnonFunctionFullNamePrefix =
        "scala_scalajs_js_runtime_AnonFunction"

      def apply(jsFunction: js.Tree, arity: Int)(
          implicit pos: Position): js.Tree = {
        val anonClassIdent = js.Ident(AnonFunctionFullNamePrefix+arity)
        val anonClassCtor = js.DotSelect(envField("classes"), anonClassIdent)
        js.New(anonClassCtor, List(jsFunction))
      }

      def unapply(tree: js.New): Option[(js.Tree, Int)] = tree match {
        case js.New(
            js.DotSelect(js.DotSelect(
                js.Ident(ScalaJSEnvironmentName, _),
                js.Ident("classes", _)),
                js.Ident(wrapperName, _)),
            List(fun))
        if wrapperName.startsWith(AnonFunctionFullNamePrefix) =>
          val arityStr = wrapperName.substring(AnonFunctionFullNamePrefix.length)
          try {
            Some((fun, arityStr.toInt))
          } catch {
            case e: NumberFormatException => None
          }

        case _ =>
          None
      }
    }

    /** Gen and record JS code for a raw JS function class.
     *
     *  This is called when emitting a ClassDef that represents an anonymous
     *  class extending `js.FunctionN`. These are generated by the SAM
     *  synthesizer when the target type is a `js.FunctionN`. Since JS
     *  functions are not classes, we deconstruct the ClassDef, then
     *  reconstruct it to be a genuine raw JS function maker.
     *
     *  Compared to `tryGenAndRecordAnonFunctionClass()`, this function must
     *  always succeed, because we really cannot afford keeping them as
     *  anonymous classes. The good news is that it can do so, because the
     *  body of SAM lambdas is hoisted in the enclosing class. Hence, the
     *  apply() method is just a forwarder to calling that hoisted method.
     *
     *  From a class looking like this:
     *
     *    final class <anon>(outer, capture1, ..., captureM) extends js.FunctionN[...] {
     *      def apply(param1, ..., paramN) = {
     *        outer.lambdaImpl(param1, ..., paramN, capture1, ..., captureM)
     *      }
     *    }
     *
     *  we generate:
     *
     *    function(outer, capture1, ..., captureM) {
     *      return function(param1, ..., paramN) {
     *        return outer.lambdaImpl(param1, ..., paramN, capture1, ..., captureM);
     *      }
     *    }
     *
     *  The function maker is recorded in `translatedAnonFunctions` to be
     *  fetched later by the translation for New.
     */
    def genAndRecordRawJSFunctionClass(cd: ClassDef): Unit = {
      val sym = cd.symbol
      assert(isRawJSFunctionType(sym.typeConstructor),
          s"genAndRecordRawJSFunctionClass called with non-JS function $cd")
      currentClassSym = sym

      val (functionMaker, _) =
        tryGenAndRecordAnonFunctionClassGeneric(cd) { msg =>
          abort(s"Could not generate raw function maker for JS function: $msg")
        }

      translatedAnonFunctions += sym -> functionMaker
    }

    /** Code common to tryGenAndRecordAnonFunctionClass and
     *  genAndRecordRawJSFunctionClass.
     */
    private def tryGenAndRecordAnonFunctionClassGeneric(cd: ClassDef)(
        onFailure: (=> String) => Unit): (List[js.Tree] => js.Tree, Int) = {
      implicit val pos = cd.pos
      val sym = cd.symbol
      currentClassSym = sym

      // First checks

      if (sym.isSubClass(PartialFunctionClass))
        onFailure(s"Cannot rewrite PartialFunction $cd")
      if (instantiatedAnonFunctions contains sym) {
        // when the ordering we're given is evil (it happens!)
        onFailure(s"Abort function rewrite because it was already instantiated: $cd")
      }

      // First step: find the apply method def, and collect param accessors

      var paramAccessors: List[Symbol] = Nil
      var applyDef: DefDef = null

      def gen(tree: Tree): Unit = {
        tree match {
          case EmptyTree => ()
          case Template(_, _, body) => body foreach gen
          case vd @ ValDef(mods, name, tpt, rhs) =>
            val fsym = vd.symbol
            assert(fsym.isParamAccessor,
                s"Found field $fsym which is not a param accessor in anon function $cd")
            if (fsym.isPrivate) {
              paramAccessors ::= fsym
            } else {
              // Uh oh ... an inner something will try to access my fields
              onFailure(s"Found a non-private field $fsym in $cd")
            }
          case dd: DefDef =>
            val ddsym = dd.symbol
            if (ddsym.isClassConstructor) {
              assert(ddsym.isPrimaryConstructor,
                  s"Non-primary constructor $ddsym in anon function $cd")
            } else {
              val name = dd.name.toString
              if (name == "apply" || (ddsym.isSpecialized && name.startsWith("apply$"))) {
                if ((applyDef eq null) || ddsym.isSpecialized)
                  applyDef = dd
              } else {
                // Found a method we cannot encode in the rewriting
                onFailure(s"Found a non-apply method $ddsym in $cd")
              }
            }
          case _ =>
            abort("Illegal tree in gen of genAndRecordAnonFunctionClass(): " + tree)
        }
      }
      gen(cd.impl)
      paramAccessors = paramAccessors.reverse // preserve definition order
      assert(applyDef ne null,
          s"Did not find any apply method in anon function $cd")

      // Second step: build the list of useful constructor parameters

      val ctorParams = sym.primaryConstructor.tpe.params
      assert(
          paramAccessors.size == ctorParams.size ||
          (paramAccessors.size == ctorParams.size-1 &&
              ctorParams.head.unexpandedName == newTermName("arg$outer")),
          s"Have param accessors $paramAccessors but "+
          s"ctor params $ctorParams in anon function $cd")
      val hasUnusedOuterCtorParam = paramAccessors.size != ctorParams.size
      val usedCtorParams =
        if (hasUnusedOuterCtorParam) ctorParams.tail
        else ctorParams
      val ctorParamIdents = usedCtorParams map { p =>
        encodeLocalSym(p, freshName)(p.pos) // in the apply method's context
      }

      // Third step: emit the body of the apply method def

      paramAccessorLocals = (paramAccessors zip ctorParamIdents).toMap
      val applyMethod = genMethod(applyDef).getOrElse(
          abort(s"Oops, $applyDef did not produce a method"))
      paramAccessorLocals = Map.empty

      // Fourth step: patch the body to unbox parameters and box result

      val js.MethodDef(_, params, body) = applyMethod
      val patchedBody = patchFunBodyWithBoxes(applyDef.symbol, params, body)

      // Fifth step: build the function maker

      val functionMakerFun =
        js.Function(ctorParamIdents, {
          js.Return(js.Function(params, patchedBody))
        })

      val functionMaker = { capturedArgs0: List[js.Tree] =>
        val capturedArgs =
          if (hasUnusedOuterCtorParam) capturedArgs0.tail
          else capturedArgs0
        assert(capturedArgs.size == ctorParamIdents.size)
        js.Apply(functionMakerFun, capturedArgs)
      }

      val arity = params.size

      (functionMaker, arity)
    }

    /** Generate JS code for an anonymous function
     *
     *  Anonymous functions survive until the backend only under
     *  -Ydelambdafy:method
     *  and when they do, their body is always of the form
     *  EnclosingClass.this.someMethod(arg1, ..., argN, capture1, ..., captureM)
     *  where argI are the formal arguments of the lambda, and captureI are
     *  local variables or the enclosing def.
     *
     *  We translate them by instantiating scala.runtime.AnonFunctionN with a
     *  JS anonymous function:
     *
     *  new ScalaJS.classes.scala_scalajs_js_runtime_AnonFunctionN(
     *    (function(arg1, ..., argN) {
     *      return this.someMethod(arg1, ..., argN, capture1, ..., captureM)
     *    }).bind(this)
     *  )
     *
     *  In addition, input params are unboxed before use, and the result of
     *  someMethod() is boxed back.
     *
     *  Currently, this translation does not take advantage of specialization.
     */
    private def genAnonFunction(originalFunction: Function): js.Tree = {
      import js.TreeDSL._
      implicit val pos = originalFunction.pos
      val Function(paramTrees, Apply(
          targetTree @ Select(receiver, _), actualArgs)) = originalFunction

      val target = targetTree.symbol
      val params = paramTrees.map(_.symbol)

      val genReceiver = genExpr(receiver)
      val isInImplClass = target.owner.isImplClass

      val jsFunction = {
        val jsParams = params.map(p => encodeLocalSym(p, freshName))
        val jsBody = js.Return(js.ApplyMethod(
            if (isInImplClass) genReceiver else js.This(),
            encodeMethodSym(target),
            actualArgs map genExpr))
        val patchedBody = patchFunBodyWithBoxes(target, jsParams, jsBody)
        js.Function(jsParams, patchedBody)
      }

      val boundFunction = {
        if (isInImplClass) {
          jsFunction
        } else {
          js.Apply(js.BracketSelect(
              jsFunction, js.StringLiteral("bind")), List(genReceiver))
        }
      }

      JSFunctionToScala(boundFunction, params.size)
    }

    private def patchFunBodyWithBoxes(methodSym: Symbol,
        params: List[js.Ident], body: js.Tree): js.Tree = {
      implicit val pos = body.pos

      // TODO Can we do this in a nicer way?
      def needsBoxingOrUnboxing(tpe: Type): Boolean =
        isPrimitiveValueType(tpe) || tpe.isInstanceOf[ErasedValueType]

      val methodType = enteringPhase(currentRun.posterasurePhase)(methodSym.tpe)

      val unboxParams = for {
        (paramIdent, paramSym) <- params zip methodType.params
        paramTpe = enteringPhase(currentRun.posterasurePhase)(paramSym.tpe)
        if needsBoxingOrUnboxing(paramTpe)
      } yield {
        val unboxedParam = paramTpe match {
          case _ if isPrimitiveValueType(paramTpe) =>
            makeUnbox(paramIdent, paramTpe)
          case ErasedValueType(boxedClass, _) =>
            val unboxMethod = boxedClass.derivedValueClassUnbox
            js.ApplyMethod(paramIdent, encodeMethodSym(unboxMethod), Nil)
        }
        js.Assign(paramIdent, unboxedParam)
      }

      val returnStat = {
        implicit val pos = body.pos
        val resultType = methodType.resultType
        if (needsBoxingOrUnboxing(resultType)) {
          body match {
            case js.Return(expr, None) =>
              val boxedExpr = resultType match {
                case _ if isPrimitiveValueType(resultType) =>
                  makeBox(expr, resultType)
                case ErasedValueType(boxedClass, _) =>
                  val ctor = boxedClass.primaryConstructor
                  genNew(boxedClass, ctor, List(expr))
              }
              js.Return(boxedExpr)
            case _ =>
              assert(resultType.typeSymbol == UnitClass)
              js.Block(body, js.Return(makeBox(js.Undefined(), resultType)))
          }
        } else {
          body
        }
      }

      js.Block(unboxParams :+ returnStat)
    }

    // Utilities ---------------------------------------------------------------

    /** Generate a literal "zero" for the requested type */
    def genZeroOf(tpe: Type)(implicit pos: Position): js.Tree = toTypeKind(tpe) match {
      case UNDEFINED => js.Undefined()
      case BOOL => js.BooleanLiteral(false)
      case INT(_) => js.IntLiteral(0)
      case FLOAT(_) => js.DoubleLiteral(0.0)
      case REFERENCE(_) => js.Null()
      case ARRAY(_) => js.Null()
    }

    /** Generate loading of a module value
     *  Can be given either the module symbol, or its module class symbol.
     */
    private def genLoadModule(sym0: Symbol)(implicit pos: Position): js.Tree = {
      require(sym0.isModuleOrModuleClass,
          "genLoadModule called with non-module symbol: " + sym0)
      val sym = if (sym0.isModule) sym0.moduleClass else sym0

<<<<<<< HEAD
      val isGlobalScope =
        isScalaJSDefined &&
        enteringPhase(currentRun.erasurePhase) {
          sym.tpe.typeSymbol isSubClass JSGlobalScopeClass
        }
=======
      val isGlobalScope = isScalaJSDefined &&
        (sym.tpe.typeSymbol isSubClass JSGlobalScopeClass)
>>>>>>> f98211fe

      if (isGlobalScope) envField("g")
      else if (isRawJSType(sym.tpe)) genPrimitiveJSModule(sym)
      else encodeModuleSym(sym)
    }

    /** Generate access to a static member */
    private def genStaticMember(sym: Symbol)(implicit pos: Position) = {
      /* Actually, there is no static member in Scala.js. If we come here, that
       * is because we found the symbol in a Java-emitted .class in the
       * classpath. But the corresponding implementation in Scala.js will
       * actually be a val in the companion module.
       * So we cheat here. This is a workaround for not having separate
       * compilation yet.
       */
      val instance = genLoadModule(sym.owner)
      val method = encodeStaticMemberSym(sym)
      js.ApplyMethod(instance, method, Nil)
    }

    /** Generate a Class[_] value (e.g. coming from classOf[T]) */
    private def genClassConstant(tpe: Type)(implicit pos: Position): js.Tree = {
      encodeClassOfType(tpe)
    }

    /** Generate a call to a helper function in the environment */
    def genCallHelper(helperName: String, args: js.Tree*)(implicit pos: Position) = {
      js.ApplyMethod(environment, js.Ident(helperName), args.toList)
    }
  }

  /** Test whether the given type represents a raw JavaScript type
   *
   *  I.e., test whether the type extends scala.js.Any
   */
  def isRawJSType(tpe: Type): Boolean =
    tpe.typeSymbol.annotations.find(_.tpe =:= RawJSTypeAnnot.tpe).isDefined

  /** Test whether `tpe` is a raw JS function type */
  private def isRawJSFunctionType(tpe: Type): Boolean = {
    tpe.typeSymbol.isAnonymousClass && arityOfRawJSFunctionType(tpe) >= 0
  }

  /** Returns the arity of a raw JS function type
   *
   *  I.e., returns N such that `tpe` extends scala.scalajs.js.FunctionN,
   *  or -1 if it is not a raw JS function type
   */
  private def arityOfRawJSFunctionType(tpe: Type): Int = {
    if (!isScalaJSDefined) -1
    else JSFunctionClasses.indexWhere(tpe.typeSymbol isSubClass _)
  }

  private def isStringType(tpe: Type): Boolean =
    tpe.typeSymbol == StringClass

  /** Get JS name of Symbol if it was specified with JSName annotation */
  def jsNameOf(sym: Symbol): String = {
    if (isScalaJSDefined) {
      sym.getAnnotation(JSNameAnnotation).flatMap(_.stringArg(0)).getOrElse(
          sym.unexpandedName.decoded)
    } else {
      sym.unexpandedName.decoded
    }
  }

  private def isStaticModule(sym: Symbol): Boolean =
    sym.isModuleClass && !sym.isImplClass && !sym.isLifted
}<|MERGE_RESOLUTION|>--- conflicted
+++ resolved
@@ -2874,16 +2874,8 @@
           "genLoadModule called with non-module symbol: " + sym0)
       val sym = if (sym0.isModule) sym0.moduleClass else sym0
 
-<<<<<<< HEAD
-      val isGlobalScope =
-        isScalaJSDefined &&
-        enteringPhase(currentRun.erasurePhase) {
-          sym.tpe.typeSymbol isSubClass JSGlobalScopeClass
-        }
-=======
       val isGlobalScope = isScalaJSDefined &&
         (sym.tpe.typeSymbol isSubClass JSGlobalScopeClass)
->>>>>>> f98211fe
 
       if (isGlobalScope) envField("g")
       else if (isRawJSType(sym.tpe)) genPrimitiveJSModule(sym)
