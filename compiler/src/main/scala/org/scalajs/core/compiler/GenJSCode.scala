--- conflicted
+++ resolved
@@ -674,15 +674,6 @@
 
         case property: js.PropertyDef =>
           classMembers += property
-<<<<<<< HEAD
-=======
-
-        case _: js.Skip =>
-          // This can happen in cases of earlier errors. Don't crash.
-
-        case tree =>
-          abort("Unexpected tree: " + tree)
->>>>>>> 211d4866
       }
 
       assert(origJsClass.topLevelExportDefs.isEmpty,
@@ -5232,13 +5223,9 @@
           Some(js.Ident(ir.Definitions.ObjectClass)),
           List(js.Ident(intfName)),
           None,
-<<<<<<< HEAD
           None,
-          List(fFieldDef, ctorDef, samMethodDef),
+          fFieldDef :: ctorDef :: samMethodDefs,
           Nil)(
-=======
-          fFieldDef :: ctorDef :: samMethodDefs)(
->>>>>>> 211d4866
           js.OptimizerHints.empty.withInline(true))
 
       generatedClasses += ((currentClassSym.get, Some(suffix), classDef))
