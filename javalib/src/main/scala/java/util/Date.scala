--- conflicted
+++ resolved
@@ -105,30 +105,17 @@
 
   @Deprecated
   def toGMTString(): String = {
-<<<<<<< HEAD
-    date.getUTCDate().toInt + " " + Months(date.getUTCMonth().toInt) + " " +
+    "" + date.getUTCDate().toInt + " " + Months(date.getUTCMonth().toInt) + " " +
       date.getUTCFullYear().toInt + " " + pad0(date.getUTCHours().toInt) + ":" +
       pad0(date.getUTCMinutes().toInt) + ":" +
       pad0(date.getUTCSeconds().toInt) +" GMT"
-=======
-    "" + date.getUTCDate() + " " + Months(date.getUTCMonth()) + " " +
-      date.getUTCFullYear() + " " + pad0(date.getUTCHours()) + ":" +
-      pad0(date.getUTCMinutes()) + ":" +
-      pad0(date.getUTCSeconds()) +" GMT"
->>>>>>> 63477d0c
   }
 
   @Deprecated
   def toLocaleString(): String = {
-<<<<<<< HEAD
-    date.getDate().toInt + "-" + Months(date.getMonth().toInt) + "-" +
+    "" + date.getDate().toInt + "-" + Months(date.getMonth().toInt) + "-" +
       date.getFullYear().toInt + "-" + pad0(date.getHours().toInt) + ":" +
       pad0(date.getMinutes().toInt) + ":" + pad0(date.getSeconds().toInt)
-=======
-    "" + date.getDate() + "-" + Months(date.getMonth()) + "-" +
-      date.getFullYear() + "-" + pad0(date.getHours()) + ":" +
-      pad0(date.getMinutes()) + ":" + pad0(date.getSeconds())
->>>>>>> 63477d0c
   }
 
   override def toString(): String = {
