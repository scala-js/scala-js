/*
 * Scala.js (https://www.scala-js.org/)
 *
 * Copyright EPFL.
 *
 * Licensed under Apache License 2.0
 * (https://www.apache.org/licenses/LICENSE-2.0).
 *
 * See the NOTICE file distributed with this work for
 * additional information regarding copyright ownership.
 */

package java.lang

import scala.scalajs.js

@js.native
private trait ScalaJSClassData[A] extends js.Object {
  val name: String = js.native
  val isPrimitive: scala.Boolean = js.native
  val isInterface: scala.Boolean = js.native
  val isArrayClass: scala.Boolean = js.native
  val isJSType: scala.Boolean = js.native

  def isInstance(obj: Object): scala.Boolean = js.native
  def isAssignableFrom(that: ScalaJSClassData[_]): scala.Boolean = js.native

  def getSuperclass(): Class[_ >: A] = js.native
  def getComponentType(): Class[_] = js.native

  def newArrayOfThisClass(dimensions: js.Array[Int]): AnyRef = js.native
}

final class Class[A] private (data0: Object) extends Object {
  private val data: ScalaJSClassData[A] =
    data0.asInstanceOf[ScalaJSClassData[A]]

  override def toString(): String = {
    (if (isInterface()) "interface " else
        if (isPrimitive()) "" else "class ")+getName()
  }

  def isInstance(obj: Object): scala.Boolean =
    data.isInstance(obj)

<<<<<<< HEAD
  def isAssignableFrom(that: Class[_]): scala.Boolean =
    this.data.isAssignableFrom(that.data)
=======
  def isAssignableFrom(that: Class[_]): scala.Boolean = {
    import scala.Predef.classOf

    if (this.isPrimitive || that.isPrimitive) {
      /* This differs from the JVM specification to mimic the behavior of
       * runtime type tests of primitive numeric types.
       */
      (this eq that) || {
        if (this eq classOf[scala.Short])
          (that eq classOf[scala.Byte])
        else if (this eq classOf[scala.Int])
          (that eq classOf[scala.Byte]) || (that eq classOf[scala.Short])
        else if (this eq classOf[scala.Float])
          (that eq classOf[scala.Byte]) || (that eq classOf[scala.Short]) ||
          (that eq classOf[scala.Int])
        else if (this eq classOf[scala.Double])
          (that eq classOf[scala.Byte]) || (that eq classOf[scala.Short]) ||
          (that eq classOf[scala.Int])  || (that eq classOf[scala.Float])
        else
          false
      }
    } else {
      this.isInstance(that.getFakeInstance())
    }
  }

  private def getFakeInstance(): Object =
    data.getFakeInstance()
>>>>>>> 5f8ba2a0

  def isInterface(): scala.Boolean =
    data.isInterface

  def isArray(): scala.Boolean =
    data.isArrayClass

  def isPrimitive(): scala.Boolean =
    data.isPrimitive

  private def isJSType(): scala.Boolean =
    data.isJSType

  def getName(): String =
    data.name

  def getSimpleName(): String = {
    val name = data.name
    var idx = name.length - 1
    while (idx >= 0 && name.charAt(idx) == '$') {
      idx -= 1
    }
    while (idx >= 0 && {
      val currChar = name.charAt(idx)
      currChar != '.' && currChar != '$'
    }) {
      idx -= 1
    }
    name.substring(idx + 1)
  }

  def getSuperclass(): Class[_ >: A] =
    data.getSuperclass()

  def getComponentType(): Class[_] =
    data.getComponentType()

  @inline // optimize for the Unchecked case, where this becomes identity()
  def cast(obj: Object): A = {
    scala.scalajs.runtime.SemanticsUtils.asInstanceOfCheck(
<<<<<<< HEAD
        (this eq classOf[Nothing]) ||
        (obj != null && !isJSType && !isInstance(obj)),
=======
        (obj != null && !isRawJSType && !isInstance(obj)),
>>>>>>> 5f8ba2a0
        new ClassCastException("" + obj + " is not an instance of " + getName))
    obj.asInstanceOf[A]
  }

  // java.lang.reflect.Array support

  private[lang] def newArrayOfThisClass(dimensions: js.Array[Int]): AnyRef =
    data.newArrayOfThisClass(dimensions)
}<|MERGE_RESOLUTION|>--- conflicted
+++ resolved
@@ -43,39 +43,8 @@
   def isInstance(obj: Object): scala.Boolean =
     data.isInstance(obj)
 
-<<<<<<< HEAD
   def isAssignableFrom(that: Class[_]): scala.Boolean =
     this.data.isAssignableFrom(that.data)
-=======
-  def isAssignableFrom(that: Class[_]): scala.Boolean = {
-    import scala.Predef.classOf
-
-    if (this.isPrimitive || that.isPrimitive) {
-      /* This differs from the JVM specification to mimic the behavior of
-       * runtime type tests of primitive numeric types.
-       */
-      (this eq that) || {
-        if (this eq classOf[scala.Short])
-          (that eq classOf[scala.Byte])
-        else if (this eq classOf[scala.Int])
-          (that eq classOf[scala.Byte]) || (that eq classOf[scala.Short])
-        else if (this eq classOf[scala.Float])
-          (that eq classOf[scala.Byte]) || (that eq classOf[scala.Short]) ||
-          (that eq classOf[scala.Int])
-        else if (this eq classOf[scala.Double])
-          (that eq classOf[scala.Byte]) || (that eq classOf[scala.Short]) ||
-          (that eq classOf[scala.Int])  || (that eq classOf[scala.Float])
-        else
-          false
-      }
-    } else {
-      this.isInstance(that.getFakeInstance())
-    }
-  }
-
-  private def getFakeInstance(): Object =
-    data.getFakeInstance()
->>>>>>> 5f8ba2a0
 
   def isInterface(): scala.Boolean =
     data.isInterface
@@ -116,12 +85,7 @@
   @inline // optimize for the Unchecked case, where this becomes identity()
   def cast(obj: Object): A = {
     scala.scalajs.runtime.SemanticsUtils.asInstanceOfCheck(
-<<<<<<< HEAD
-        (this eq classOf[Nothing]) ||
         (obj != null && !isJSType && !isInstance(obj)),
-=======
-        (obj != null && !isRawJSType && !isInstance(obj)),
->>>>>>> 5f8ba2a0
         new ClassCastException("" + obj + " is not an instance of " + getName))
     obj.asInstanceOf[A]
   }
