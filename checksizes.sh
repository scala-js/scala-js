#!/bin/sh

REVERSI_EXTDEPS_SIZE=$(stat '-c%s' examples/reversi/target/scala-2.11.0-M7/reversi-extdeps.js)
REVERSI_SELF_SIZE=$(stat '-c%s' examples/reversi/target/scala-2.11.0-M7/reversi.js)
REVERSI_OPT_SIZE=$(stat '-c%s' examples/reversi/target/scala-2.11.0-M7/reversi-opt.js)
echo "Reversi extdeps size = $REVERSI_EXTDEPS_SIZE"
echo "Reversi self size = $REVERSI_SELF_SIZE"
echo "Reversi opt size = $REVERSI_OPT_SIZE"
<<<<<<< HEAD
[ "$REVERSI_EXTDEPS_SIZE" -le 15000000 ] && [ "$REVERSI_SELF_SIZE" -le 67000 ] && [ "$REVERSI_OPT_SIZE" -le 275000 ]
=======
[ "$REVERSI_EXTDEPS_SIZE" -le 20500000 ] && [ "$REVERSI_SELF_SIZE" -le 85000 ] && [ "$REVERSI_OPT_SIZE" -le 285000 ]
>>>>>>> 239a0cb1
<|MERGE_RESOLUTION|>--- conflicted
+++ resolved
@@ -6,8 +6,4 @@
 echo "Reversi extdeps size = $REVERSI_EXTDEPS_SIZE"
 echo "Reversi self size = $REVERSI_SELF_SIZE"
 echo "Reversi opt size = $REVERSI_OPT_SIZE"
-<<<<<<< HEAD
-[ "$REVERSI_EXTDEPS_SIZE" -le 15000000 ] && [ "$REVERSI_SELF_SIZE" -le 67000 ] && [ "$REVERSI_OPT_SIZE" -le 275000 ]
-=======
-[ "$REVERSI_EXTDEPS_SIZE" -le 20500000 ] && [ "$REVERSI_SELF_SIZE" -le 85000 ] && [ "$REVERSI_OPT_SIZE" -le 285000 ]
->>>>>>> 239a0cb1
+[ "$REVERSI_EXTDEPS_SIZE" -le 17500000 ] && [ "$REVERSI_SELF_SIZE" -le 68000 ] && [ "$REVERSI_OPT_SIZE" -le 275000 ]