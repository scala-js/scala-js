<?xml version="1.0" encoding="UTF-8" ?>
<!DOCTYPE ci [
  <!ELEMENT ci (task*,matrix*)>
  <!ELEMENT task (#PCDATA)>
  <!ATTLIST task id ID #REQUIRED>
  <!ELEMENT matrix (run*)>
  <!ATTLIST matrix id ID #REQUIRED>
  <!ELEMENT run (v*)>
  <!ATTLIST run matrix IDREF #IMPLIED>
  <!ATTLIST run task IDREF #IMPLIED>
  <!ELEMENT v (#PCDATA)>
  <!ATTLIST v n CDATA #REQUIRED>
]>
<ci>

  <task id="main"><![CDATA[
    setJavaVersion $java
    npm install &&
    sbtretry ++$scala helloworld/run &&
    sbtretry 'set scalaJSStage in Global := FullOptStage' \
        ++$scala helloworld/run \
        helloworld/clean &&
    sbtretry 'set scalaJSLinkerConfig in helloworld ~= (_.withOptimizer(false))' \
        ++$scala helloworld/run \
        helloworld/clean &&
    sbtretry 'set scalaJSLinkerConfig in helloworld ~= (_.withSemantics(_.withAsInstanceOfs(CheckedBehavior.Unchecked)))' \
        ++$scala helloworld/run \
        helloworld/clean &&
    sbtretry ++$scala \
        'set scalaJSLinkerConfig in helloworld ~= (_.withModuleKind(ModuleKind.CommonJSModule))' \
        helloworld/run \
        helloworld/clean &&
    sbtretry ++$scala testingExample/testHtml &&
    sbtretry 'set scalaJSStage in Global := FullOptStage' \
        ++$scala testingExample/testHtml \
        testingExample/clean &&
    sbtretry ++$scala library/test &&
    sbtretry ++$scala testSuiteJVM/test testSuiteJVM/clean &&
    sbtretry ++$scala testSuite/test &&
    sbtretry ++$scala testSuiteEx/test &&
    sbtretry 'set scalaJSStage in Global := FullOptStage' \
        ++$scala testSuiteEx/test &&
    sbtretry ++$scala testSuite/test:doc compiler/test reversi/fastOptJS reversi/fullOptJS &&
    sbtretry ++$scala compiler/compile:doc library/compile:doc \
        testInterface/compile:doc &&
    sbtretry ++$scala partest/fetchScalaSource &&
    sbtretry ++$scala library/mimaReportBinaryIssues testInterface/mimaReportBinaryIssues &&
    sh ci/checksizes.sh $scala &&
    sh ci/check-partest-coverage.sh $scala
  ]]></task>

  <task id="test-suite-ecma-script5"><![CDATA[
    setJavaVersion $java
    npm install &&
    sbtretry ++$scala jUnitTestOutputsJVM/test jUnitTestOutputsJS/test \
        'set scalaJSStage in Global := FullOptStage' jUnitTestOutputsJS/test &&
    sbtretry ++$scala $testSuite/test &&
    sbtretry 'set scalaJSStage in Global := FullOptStage' \
        ++$scala $testSuite/test \
        $testSuite/clean &&
    sbtretry 'set scalaJSLinkerConfig in $testSuite ~= (_.withOptimizer(false))' \
        ++$scala $testSuite/test \
        $testSuite/clean &&
    sbtretry 'set scalaJSLinkerConfig in $testSuite ~= makeCompliant' \
        ++$scala $testSuite/test &&
    sbtretry 'set scalaJSLinkerConfig in $testSuite ~= makeCompliant' \
        'set scalaJSStage in Global := FullOptStage' \
        ++$scala $testSuite/test \
        $testSuite/clean &&
    sbtretry 'set scalaJSLinkerConfig in $testSuite ~= makeCompliant' \
        'set scalaJSLinkerConfig in $testSuite ~= (_.withOptimizer(false))' \
        ++$scala $testSuite/test \
        $testSuite/clean &&
    sbtretry 'set scalacOptions in $testSuite += "-Xexperimental"' \
        ++$scala $testSuite/test &&
    sbtretry 'set scalacOptions in $testSuite += "-Xexperimental"' \
        'set scalaJSStage in Global := FullOptStage' \
        ++$scala $testSuite/test &&
    sbtretry 'set scalaJSLinkerConfig in $testSuite ~= (_.withModuleKind(ModuleKind.CommonJSModule))' \
        ++$scala $testSuite/test &&
    sbtretry 'set scalaJSLinkerConfig in $testSuite ~= (_.withModuleKind(ModuleKind.CommonJSModule))' \
        'set scalaJSStage in Global := FullOptStage' \
        ++$scala $testSuite/test
  ]]></task>

  <task id="test-suite-ecma-script6"><![CDATA[
    setJavaVersion $java
    npm install &&
    sbtretry 'set scalaJSLinkerConfig in $testSuite ~= (_.withOutputMode(OutputMode.ECMAScript6))' \
        'set jsEnv in $testSuite := new org.scalajs.jsenv.nodejs.NodeJSEnv(org.scalajs.jsenv.nodejs.NodeJSEnv.Config().withSourceMap(false))' \
        ++$scala $testSuite/test \
        $testSuite/clean &&
    sbtretry 'set scalaJSLinkerConfig in $testSuite ~= (_.withOutputMode(OutputMode.ECMAScript6))' \
        'set jsEnv in $testSuite := new org.scalajs.jsenv.nodejs.NodeJSEnv(org.scalajs.jsenv.nodejs.NodeJSEnv.Config().withSourceMap(false))' \
        'set scalaJSLinkerConfig in $testSuite ~= (_.withOptimizer(false))' \
        ++$scala $testSuite/test \
        $testSuite/clean &&
    sbtretry 'set scalaJSLinkerConfig in $testSuite ~= (_.withOutputMode(OutputMode.ECMAScript6))' \
        'set jsEnv in $testSuite := new org.scalajs.jsenv.nodejs.NodeJSEnv(org.scalajs.jsenv.nodejs.NodeJSEnv.Config().withSourceMap(false))' \
        'set scalaJSLinkerConfig in $testSuite ~= makeCompliant' \
        ++$scala $testSuite/test \
        $testSuite/clean &&
    sbtretry 'set scalaJSLinkerConfig in $testSuite ~= (_.withOutputMode(OutputMode.ECMAScript6))' \
        'set jsEnv in $testSuite := new org.scalajs.jsenv.nodejs.NodeJSEnv(org.scalajs.jsenv.nodejs.NodeJSEnv.Config().withSourceMap(false))' \
        'set scalaJSLinkerConfig in $testSuite ~= makeCompliant' \
        'set scalaJSLinkerConfig in $testSuite ~= (_.withOptimizer(false))' \
        ++$scala $testSuite/test \
        $testSuite/clean &&
    sbtretry 'set scalaJSLinkerConfig in $testSuite ~= (_.withOutputMode(OutputMode.ECMAScript6))' \
        'set jsEnv in $testSuite := new org.scalajs.jsenv.nodejs.NodeJSEnv(org.scalajs.jsenv.nodejs.NodeJSEnv.Config().withSourceMap(false))' \
        'set scalaJSStage in Global := FullOptStage' \
        ++$scala $testSuite/test \
        $testSuite/clean &&
    sbtretry 'set scalaJSLinkerConfig in $testSuite ~= (_.withOutputMode(OutputMode.ECMAScript6))' \
        'set jsEnv in $testSuite := new org.scalajs.jsenv.nodejs.NodeJSEnv(org.scalajs.jsenv.nodejs.NodeJSEnv.Config().withSourceMap(false))' \
        'set scalaJSStage in Global := FullOptStage' \
        'set scalaJSLinkerConfig in $testSuite ~= (_.withOptimizer(false))' \
        ++$scala $testSuite/test \
        $testSuite/clean &&
    sbtretry 'set scalaJSLinkerConfig in $testSuite ~= (_.withOutputMode(OutputMode.ECMAScript6))' \
        'set jsEnv in $testSuite := new org.scalajs.jsenv.nodejs.NodeJSEnv(org.scalajs.jsenv.nodejs.NodeJSEnv.Config().withSourceMap(false))' \
        'set scalaJSLinkerConfig in $testSuite ~= (_.withModuleKind(ModuleKind.CommonJSModule))' \
        ++$scala $testSuite/test &&
    sbtretry 'set scalaJSLinkerConfig in $testSuite ~= (_.withOutputMode(OutputMode.ECMAScript6))' \
        'set jsEnv in $testSuite := new org.scalajs.jsenv.nodejs.NodeJSEnv(org.scalajs.jsenv.nodejs.NodeJSEnv.Config().withSourceMap(false))' \
        'set scalaJSLinkerConfig in $testSuite ~= (_.withModuleKind(ModuleKind.CommonJSModule))' \
        'set scalaJSStage in Global := FullOptStage' \
        ++$scala $testSuite/test
  ]]></task>

  <task id="bootstrap"><![CDATA[
    setJavaVersion $java
    npm install &&
    sbt ++$scala irJS/test toolsJS/test &&
    sbt 'set scalaJSStage in Global := FullOptStage' \
        ++$scala irJS/test &&
    sbt ++$scala testSuite/test:fullOptJS &&
    sbt 'set scalaJSStage in Global := FullOptStage' \
        ++$scala toolsJS/test
  ]]></task>

  <task id="tools-cli-stubs"><![CDATA[
    setJavaVersion $java
    npm install &&
    sbt ++$scala tools/package ir/test tools/test cli/package cli/assembly \
<<<<<<< HEAD
        stubs/package nodeJSEnv/test \
=======
        stubs/package jsEnvsTestSuite/test testAdapter/test \
>>>>>>> ecc83617
        ir/mimaReportBinaryIssues tools/mimaReportBinaryIssues \
        jsEnvs/mimaReportBinaryIssues jsEnvsTestKit/mimaReportBinaryIssues \
        nodeJSEnv/mimaReportBinaryIssues \
        testAdapter/mimaReportBinaryIssues \
        stubs/mimaReportBinaryIssues cli/mimaReportBinaryIssues \
        irJS/mimaReportBinaryIssues toolsJS/mimaReportBinaryIssues &&
    sbt ++$scala ir/compile:doc tools/compile:doc jsEnvs/compile:doc \
        jsEnvsTestKit/compile:doc nodeJSEnv/compile:doc \
        testAdapter/compile:doc stubs/compile:doc
  ]]></task>

  <task id="tools-cli-stubs-sbtplugin"><![CDATA[
    setJavaVersion $java
    npm install &&
    sbt ++$scala tools/package ir/test tools/test cli/package cli/assembly \
<<<<<<< HEAD
        stubs/package nodeJSEnv/test \
=======
        stubs/package jsEnvsTestSuite/test testAdapter/test \
>>>>>>> ecc83617
        sbtPlugin/package \
        ir/mimaReportBinaryIssues tools/mimaReportBinaryIssues \
        jsEnvs/mimaReportBinaryIssues jsEnvsTestKit/mimaReportBinaryIssues \
        nodeJSEnv/mimaReportBinaryIssues \
        testAdapter/mimaReportBinaryIssues \
        stubs/mimaReportBinaryIssues cli/mimaReportBinaryIssues \
        sbtPlugin/mimaReportBinaryIssues \
        irJS/mimaReportBinaryIssues toolsJS/mimaReportBinaryIssues &&
    sbt ++$scala library/scalastyle javalanglib/scalastyle javalib/scalastyle \
        ir/scalastyle compiler/scalastyle \
        compiler/test:scalastyle tools/scalastyle tools/test:scalastyle \
        jsEnvs/scalastyle jsEnvsTestKit/scalastyle nodeJSEnv/scalastyle \
        nodeJSEnv/test:scalastyle testAdapter/scalastyle \
        sbtPlugin/scalastyle testInterface/scalastyle \
        testSuite/scalastyle testSuite/test:scalastyle \
        testSuiteJVM/test:scalastyle \
        testSuiteEx/test:scalastyle helloworld/scalastyle \
        reversi/scalastyle testingExample/scalastyle \
        testingExample/test:scalastyle \
        jUnitPlugin/scalastyle jUnitRuntime/scalastyle \
        jUnitTestOutputsJVM/scalastyle jUnitTestOutputsJVM/test:scalastyle \
        jUnitTestOutputsJS/scalastyle jUnitTestOutputsJS/test:scalastyle &&
    sbt ++$scala ir/compile:doc tools/compile:doc jsEnvs/compile:doc \
        jsEnvsTestKit/compile:doc nodeJSEnv/compile:doc \
        testAdapter/compile:doc stubs/compile:doc \
        sbtPlugin/compile:doc
  ]]></task>

  <task id="partestc"><![CDATA[
    setJavaVersion $java
    npm install &&
    sbt ++$scala partest/compile
  ]]></task>

  <task id="sbtplugin-test"><![CDATA[
    setJavaVersion $java
    SBT_VER_OVERRIDE=$sbt_version_override
    # Publish Scala.js artifacts locally
    # Then go into standalone project and test
    npm install &&
    sbt ++2.11.11 compiler/publishLocal library/publishLocal \
                  testInterface/publishLocal stubs/publishLocal \
                  jUnitPlugin/publishLocal jUnitRuntime/publishLocal &&
<<<<<<< HEAD
    sbt ++2.10.6 ir/publishLocal tools/publishLocal jsEnvs/publishLocal \
                 nodeJSEnv/publishLocal testAdapter/publishLocal \
                 sbtPlugin/publishLocal &&
    cd sbt-plugin-test &&
    sbt noDOM/run \
        noDOM/testHtml multiTestJS/testHtml \
        test \
        noDOM/clean noDOM/concurrentUseOfLinkerTest \
        multiTestJS/test:testScalaJSSourceMapAttribute &&
    sbt 'set scalaJSStage in Global := FullOptStage' \
        noDOM/testHtml multiTestJS/testHtml
=======
    sbt ++$toolsscala ${SBT_VER_OVERRIDE:+^^$SBT_VER_OVERRIDE} \
        ir/publishLocal tools/publishLocal jsEnvs/publishLocal \
        testAdapter/publishLocal sbtPlugin/publishLocal &&
    cd sbt-plugin-test &&
    if [ -n "$SBT_VER_OVERRIDE" ]; then echo "sbt.version=$SBT_VER_OVERRIDE" > ./project/build.properties; fi &&
    sbt noDOM/run noDOM/testHtmlFastOpt noDOM/testHtmlFullOpt \
        withDOM/run withDOM/testHtmlFastOpt withDOM/testHtmlFullOpt \
        multiTestJS/test:run multiTestJS/testHtmlFastOpt multiTestJS/testHtmlFullOpt \
        jetty9/run test \
        jsDependenciesTest/packageJSDependencies \
        jsDependenciesTest/packageMinifiedJSDependencies \
        jsDependenciesTest/regressionTestForIssue2243 \
        jsNoDependenciesTest/regressionTestForIssue2243 \
        multiTestJS/test:testScalaJSSourceMapAttribute \
        'set scalaJSUseRhino in Global := true' test
>>>>>>> ecc83617
  ]]></task>

  <task id="partest-noopt"><![CDATA[
    setJavaVersion $java
    npm install &&
    sbt ++$scala package "partestSuite/testOnly -- --showDiff"
  ]]></task>

  <task id="partest-fastopt"><![CDATA[
    setJavaVersion $java
    npm install &&
    sbt ++$scala package "partestSuite/testOnly -- --fastOpt --showDiff"
  ]]></task>

  <task id="partest-fullopt"><![CDATA[
    setJavaVersion $java
    npm install &&
    sbt ++$scala package "partestSuite/testOnly -- --fullOpt --showDiff"
  ]]></task>

  <matrix id="pr">
    <!-- Main test tasks, on all JDKs -->
    <run task="main">
      <v n="scala">2.10.2</v>
      <v n="java">1.6</v>
    </run>
    <run task="main">
      <v n="scala">2.10.2</v>
      <v n="java">1.7</v>
    </run>
    <run task="main">
      <v n="scala">2.10.2</v>
      <v n="java">1.8</v>
    </run>
    <run task="main">
      <v n="scala">2.11.11</v>
      <v n="java">1.6</v>
    </run>
    <run task="main">
      <v n="scala">2.11.11</v>
      <v n="java">1.7</v>
    </run>
    <run task="main">
      <v n="scala">2.11.11</v>
      <v n="java">1.8</v>
    </run>
    <run task="main">
      <v n="scala">2.12.2</v>
      <v n="java">1.8</v>
    </run>
    <run task="main">
      <v n="scala">2.13.0-M1</v>
      <v n="java">1.8</v>
    </run>

    <!-- Test suite on ECMAScript5 tasks, only on JDK8 -->
    <run task="test-suite-ecma-script5">
      <v n="scala">2.10.2</v>
      <v n="java">1.8</v>
      <v n="testSuite">testSuite</v>
    </run>
    <run task="test-suite-ecma-script5">
      <v n="scala">2.11.11</v>
      <v n="java">1.8</v>
      <v n="testSuite">testSuite</v>
    </run>
    <run task="test-suite-ecma-script5">
      <v n="scala">2.12.2</v>
      <v n="java">1.8</v>
      <v n="testSuite">testSuite</v>
    </run>
    <run task="test-suite-ecma-script5">
      <v n="scala">2.13.0-M1</v>
      <v n="java">1.8</v>
      <v n="testSuite">testSuite</v>
    </run>

    <!-- scala/scala test suite on ECMAScript5 tasks, only on JDK8 -->
    <run task="test-suite-ecma-script5">
      <v n="scala">2.11.11</v>
      <v n="java">1.8</v>
      <v n="testSuite">scalaTestSuite</v>
    </run>
    <run task="test-suite-ecma-script5">
      <v n="scala">2.12.2</v>
      <v n="java">1.8</v>
      <v n="testSuite">scalaTestSuite</v>
    </run>
    <run task="test-suite-ecma-script5">
      <v n="scala">2.13.0-M1</v>
      <v n="java">1.8</v>
      <v n="testSuite">scalaTestSuite</v>
    </run>

    <!-- Test suite on ECMAScript6 tasks, only on JDK8 -->
    <run task="test-suite-ecma-script6">
      <v n="scala">2.10.2</v>
      <v n="java">1.8</v>
      <v n="testSuite">testSuite</v>
    </run>
    <run task="test-suite-ecma-script6">
      <v n="scala">2.11.11</v>
      <v n="java">1.8</v>
      <v n="testSuite">testSuite</v>
    </run>
    <run task="test-suite-ecma-script6">
      <v n="scala">2.12.2</v>
      <v n="java">1.8</v>
      <v n="testSuite">testSuite</v>
    </run>
    <run task="test-suite-ecma-script6">
      <v n="scala">2.13.0-M1</v>
      <v n="java">1.8</v>
      <v n="testSuite">testSuite</v>
    </run>

    <!-- scala/scala test suite on ECMAScript6 tasks, only on JDK8 -->
    <run task="test-suite-ecma-script6">
      <v n="scala">2.11.11</v>
      <v n="java">1.8</v>
      <v n="testSuite">scalaTestSuite</v>
    </run>
    <run task="test-suite-ecma-script6">
      <v n="scala">2.12.2</v>
      <v n="java">1.8</v>
      <v n="testSuite">scalaTestSuite</v>
    </run>
    <run task="test-suite-ecma-script6">
      <v n="scala">2.13.0-M1</v>
      <v n="java">1.8</v>
      <v n="testSuite">scalaTestSuite</v>
    </run>

    <!-- Bootstrap test tasks, only on JDK8 -->
    <run task="bootstrap">
      <v n="scala">2.10.2</v>
      <v n="java">1.8</v>
    </run>
    <run task="bootstrap">
      <v n="scala">2.11.11</v>
      <v n="java">1.8</v>
    </run>
    <run task="bootstrap">
      <v n="scala">2.12.2</v>
      <v n="java">1.8</v>
    </run>
    <run task="bootstrap">
      <v n="scala">2.13.0-M1</v>
      <v n="java">1.8</v>
    </run>

    <!-- Tools / CLI / Stubs / sbtPlugin test tasks, on all JDKs -->
    <run task="tools-cli-stubs-sbtplugin">
      <v n="scala">2.10.6</v>
      <v n="java">1.6</v>
    </run>
    <run task="tools-cli-stubs-sbtplugin">
      <v n="scala">2.10.6</v>
      <v n="java">1.7</v>
    </run>
    <run task="tools-cli-stubs-sbtplugin">
      <v n="scala">2.10.6</v>
      <v n="java">1.8</v>
    </run>
    <!-- Tools do not compile on JDK6, Scala 2.11.x (see #1235) -->
    <run task="tools-cli-stubs">
      <v n="scala">2.11.11</v>
      <v n="java">1.7</v>
    </run>
    <run task="tools-cli-stubs">
      <v n="scala">2.11.11</v>
      <v n="java">1.8</v>
    </run>
    <run task="tools-cli-stubs">
      <v n="scala">2.12.2</v>
      <v n="java">1.8</v>
    </run>

    <!-- Partest compilation test tasks -->
    <run task="partestc">
      <v n="scala">2.11.0</v>
      <v n="java">1.7</v>
    </run>

    <!-- Partest fastOpt -->
    <run task="partest-fastopt">
      <v n="scala">2.11.11</v>
      <v n="java">1.7</v>
    </run>
    <run task="partest-fastopt">
      <v n="scala">2.12.2</v>
      <v n="java">1.8</v>
    </run>
    <run task="partest-fastopt">
      <v n="scala">2.13.0-M1</v>
      <v n="java">1.8</v>
    </run>

    <!-- The PhantomJS tests require Java 7 for jetty. -->
    <run task="sbtplugin-test">
      <v n="java">1.7</v>
      <v n="toolsscala">2.10.6</v>
      <v n="sbt_version_override"></v>
    </run>
    <run task="sbtplugin-test">
      <v n="java">1.8</v>
      <v n="toolsscala">2.12.2</v>
      <v n="sbt_version_override">1.0.0-RC2</v>
    </run>
  </matrix>

  <matrix id="nightly">
    <run matrix="pr" />

    <!-- Main test tasks (all remaining Scala versions, only on JDK8) -->
    <run task="main">
      <v n="scala">2.10.3</v>
      <v n="java">1.8</v>
    </run>
    <run task="main">
      <v n="scala">2.10.4</v>
      <v n="java">1.8</v>
    </run>
    <run task="main">
      <v n="scala">2.10.5</v>
      <v n="java">1.8</v>
    </run>
    <run task="main">
      <v n="scala">2.10.6</v>
      <v n="java">1.8</v>
    </run>
    <run task="main">
      <v n="scala">2.11.0</v>
      <v n="java">1.8</v>
    </run>
    <run task="main">
      <v n="scala">2.11.1</v>
      <v n="java">1.8</v>
    </run>
    <run task="main">
      <v n="scala">2.11.2</v>
      <v n="java">1.8</v>
    </run>
    <run task="main">
      <v n="scala">2.11.4</v>
      <v n="java">1.8</v>
    </run>
    <run task="main">
      <v n="scala">2.11.5</v>
      <v n="java">1.8</v>
    </run>
    <run task="main">
      <v n="scala">2.11.6</v>
      <v n="java">1.8</v>
    </run>
    <run task="main">
      <v n="scala">2.11.7</v>
      <v n="java">1.8</v>
    </run>
    <run task="main">
      <v n="scala">2.11.8</v>
      <v n="java">1.8</v>
    </run>
    <run task="main">
      <v n="scala">2.12.1</v>
      <v n="java">1.8</v>
    </run>

    <!-- Test suite on ECMAScript5 tasks on JDK6 and 7 -->
    <run task="test-suite-ecma-script5">
      <v n="scala">2.10.2</v>
      <v n="java">1.6</v>
      <v n="testSuite">testSuite</v>
    </run>
    <run task="test-suite-ecma-script5">
      <v n="scala">2.10.2</v>
      <v n="java">1.7</v>
      <v n="testSuite">testSuite</v>
    </run>
    <run task="test-suite-ecma-script5">
      <v n="scala">2.11.11</v>
      <v n="java">1.6</v>
      <v n="testSuite">testSuite</v>
    </run>
    <run task="test-suite-ecma-script5">
      <v n="scala">2.11.11</v>
      <v n="java">1.7</v>
      <v n="testSuite">testSuite</v>
    </run>

    <!-- Test suite on ECMAScript6 tasks on JDK6 and 7 -->
    <run task="test-suite-ecma-script6">
      <v n="scala">2.10.2</v>
      <v n="java">1.6</v>
      <v n="testSuite">testSuite</v>
    </run>
    <run task="test-suite-ecma-script6">
      <v n="scala">2.10.2</v>
      <v n="java">1.7</v>
      <v n="testSuite">testSuite</v>
    </run>
    <run task="test-suite-ecma-script6">
      <v n="scala">2.11.11</v>
      <v n="java">1.6</v>
      <v n="testSuite">testSuite</v>
    </run>
    <run task="test-suite-ecma-script6">
      <v n="scala">2.11.11</v>
      <v n="java">1.7</v>
      <v n="testSuite">testSuite</v>
    </run>

    <!-- Partest noOpt and fullOpt -->
    <run task="partest-noopt">
      <v n="scala">2.11.11</v>
      <v n="java">1.7</v>
    </run>
    <run task="partest-fullopt">
      <v n="scala">2.11.11</v>
      <v n="java">1.7</v>
    </run>
    <run task="partest-noopt">
      <v n="scala">2.12.2</v>
      <v n="java">1.8</v>
    </run>
    <run task="partest-fullopt">
      <v n="scala">2.12.2</v>
      <v n="java">1.8</v>
    </run>
    <run task="partest-noopt">
      <v n="scala">2.13.0-M1</v>
      <v n="java">1.8</v>
    </run>
    <run task="partest-fullopt">
      <v n="scala">2.13.0-M1</v>
      <v n="java">1.8</v>
    </run>
  </matrix>

  <matrix id="weekly">
    <!-- weekly does not have to run nightly, since they will run at the same time -->

    <run task="partest-noopt">
      <v n="scala">2.11.0</v>
      <v n="java">1.8</v>
    </run>
    <run task="partest-fastopt">
      <v n="scala">2.11.0</v>
      <v n="java">1.8</v>
    </run>
    <run task="partest-fullopt">
      <v n="scala">2.11.0</v>
      <v n="java">1.8</v>
    </run>
    <run task="partest-noopt">
      <v n="scala">2.11.1</v>
      <v n="java">1.8</v>
    </run>
    <run task="partest-fastopt">
      <v n="scala">2.11.1</v>
      <v n="java">1.8</v>
    </run>
    <run task="partest-fullopt">
      <v n="scala">2.11.1</v>
      <v n="java">1.8</v>
    </run>
    <run task="partest-noopt">
      <v n="scala">2.11.2</v>
      <v n="java">1.8</v>
    </run>
    <run task="partest-fastopt">
      <v n="scala">2.11.2</v>
      <v n="java">1.8</v>
    </run>
    <run task="partest-fullopt">
      <v n="scala">2.11.2</v>
      <v n="java">1.8</v>
    </run>
    <!-- Partest does not compile on Scala 2.11.4 (see #1215). -->
    <run task="partest-noopt">
      <v n="scala">2.11.5</v>
      <v n="java">1.8</v>
    </run>
    <run task="partest-fastopt">
      <v n="scala">2.11.5</v>
      <v n="java">1.8</v>
    </run>
    <run task="partest-fullopt">
      <v n="scala">2.11.5</v>
      <v n="java">1.8</v>
    </run>
    <run task="partest-noopt">
      <v n="scala">2.11.6</v>
      <v n="java">1.8</v>
    </run>
    <run task="partest-fastopt">
      <v n="scala">2.11.6</v>
      <v n="java">1.8</v>
    </run>
    <run task="partest-fullopt">
      <v n="scala">2.11.6</v>
      <v n="java">1.8</v>
    </run>
    <run task="partest-noopt">
      <v n="scala">2.11.6</v>
      <v n="java">1.8</v>
    </run>
    <run task="partest-fastopt">
      <v n="scala">2.11.6</v>
      <v n="java">1.8</v>
    </run>
    <run task="partest-fullopt">
      <v n="scala">2.11.6</v>
      <v n="java">1.8</v>
    </run>
    <run task="partest-noopt">
      <v n="scala">2.11.7</v>
      <v n="java">1.8</v>
    </run>
    <run task="partest-fastopt">
      <v n="scala">2.11.7</v>
      <v n="java">1.8</v>
    </run>
    <run task="partest-fullopt">
      <v n="scala">2.11.7</v>
      <v n="java">1.8</v>
    </run>
    <run task="partest-noopt">
      <v n="scala">2.11.8</v>
      <v n="java">1.8</v>
    </run>
    <run task="partest-fastopt">
      <v n="scala">2.11.8</v>
      <v n="java">1.8</v>
    </run>
    <run task="partest-fullopt">
      <v n="scala">2.11.8</v>
      <v n="java">1.8</v>
    </run>
    <run task="partest-noopt">
      <v n="scala">2.11.11</v>
      <v n="java">1.8</v>
    </run>
    <run task="partest-fastopt">
      <v n="scala">2.11.11</v>
      <v n="java">1.8</v>
    </run>
    <run task="partest-fullopt">
      <v n="scala">2.11.11</v>
      <v n="java">1.8</v>
    </run>
    <run task="partest-noopt">
      <v n="scala">2.12.1</v>
      <v n="java">1.8</v>
    </run>
    <run task="partest-fastopt">
      <v n="scala">2.12.1</v>
      <v n="java">1.8</v>
    </run>
    <run task="partest-fullopt">
      <v n="scala">2.12.1</v>
      <v n="java">1.8</v>
    </run>
  </matrix>

</ci><|MERGE_RESOLUTION|>--- conflicted
+++ resolved
@@ -143,11 +143,7 @@
     setJavaVersion $java
     npm install &&
     sbt ++$scala tools/package ir/test tools/test cli/package cli/assembly \
-<<<<<<< HEAD
-        stubs/package nodeJSEnv/test \
-=======
-        stubs/package jsEnvsTestSuite/test testAdapter/test \
->>>>>>> ecc83617
+        stubs/package nodeJSEnv/test testAdapter/test \
         ir/mimaReportBinaryIssues tools/mimaReportBinaryIssues \
         jsEnvs/mimaReportBinaryIssues jsEnvsTestKit/mimaReportBinaryIssues \
         nodeJSEnv/mimaReportBinaryIssues \
@@ -163,11 +159,7 @@
     setJavaVersion $java
     npm install &&
     sbt ++$scala tools/package ir/test tools/test cli/package cli/assembly \
-<<<<<<< HEAD
-        stubs/package nodeJSEnv/test \
-=======
-        stubs/package jsEnvsTestSuite/test testAdapter/test \
->>>>>>> ecc83617
+        stubs/package nodeJSEnv/test testAdapter/test \
         sbtPlugin/package \
         ir/mimaReportBinaryIssues tools/mimaReportBinaryIssues \
         jsEnvs/mimaReportBinaryIssues jsEnvsTestKit/mimaReportBinaryIssues \
@@ -211,11 +203,12 @@
     sbt ++2.11.11 compiler/publishLocal library/publishLocal \
                   testInterface/publishLocal stubs/publishLocal \
                   jUnitPlugin/publishLocal jUnitRuntime/publishLocal &&
-<<<<<<< HEAD
-    sbt ++2.10.6 ir/publishLocal tools/publishLocal jsEnvs/publishLocal \
-                 nodeJSEnv/publishLocal testAdapter/publishLocal \
-                 sbtPlugin/publishLocal &&
+    sbt ++$toolsscala ${SBT_VER_OVERRIDE:+^^$SBT_VER_OVERRIDE} \
+        ir/publishLocal tools/publishLocal jsEnvs/publishLocal \
+        nodeJSEnv/publishLocal testAdapter/publishLocal \
+        sbtPlugin/publishLocal &&
     cd sbt-plugin-test &&
+    if [ -n "$SBT_VER_OVERRIDE" ]; then echo "sbt.version=$SBT_VER_OVERRIDE" > ./project/build.properties; fi &&
     sbt noDOM/run \
         noDOM/testHtml multiTestJS/testHtml \
         test \
@@ -223,23 +216,6 @@
         multiTestJS/test:testScalaJSSourceMapAttribute &&
     sbt 'set scalaJSStage in Global := FullOptStage' \
         noDOM/testHtml multiTestJS/testHtml
-=======
-    sbt ++$toolsscala ${SBT_VER_OVERRIDE:+^^$SBT_VER_OVERRIDE} \
-        ir/publishLocal tools/publishLocal jsEnvs/publishLocal \
-        testAdapter/publishLocal sbtPlugin/publishLocal &&
-    cd sbt-plugin-test &&
-    if [ -n "$SBT_VER_OVERRIDE" ]; then echo "sbt.version=$SBT_VER_OVERRIDE" > ./project/build.properties; fi &&
-    sbt noDOM/run noDOM/testHtmlFastOpt noDOM/testHtmlFullOpt \
-        withDOM/run withDOM/testHtmlFastOpt withDOM/testHtmlFullOpt \
-        multiTestJS/test:run multiTestJS/testHtmlFastOpt multiTestJS/testHtmlFullOpt \
-        jetty9/run test \
-        jsDependenciesTest/packageJSDependencies \
-        jsDependenciesTest/packageMinifiedJSDependencies \
-        jsDependenciesTest/regressionTestForIssue2243 \
-        jsNoDependenciesTest/regressionTestForIssue2243 \
-        multiTestJS/test:testScalaJSSourceMapAttribute \
-        'set scalaJSUseRhino in Global := true' test
->>>>>>> ecc83617
   ]]></task>
 
   <task id="partest-noopt"><![CDATA[
