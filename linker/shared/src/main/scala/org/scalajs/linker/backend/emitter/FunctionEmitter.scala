/*
 * Scala.js (https://www.scala-js.org/)
 *
 * Copyright EPFL.
 *
 * Licensed under Apache License 2.0
 * (https://www.apache.org/licenses/LICENSE-2.0).
 *
 * See the NOTICE file distributed with this work for
 * additional information regarding copyright ownership.
 */

package org.scalajs.linker.backend.emitter

import scala.annotation.{switch, tailrec}

import scala.collection.mutable

import org.scalajs.ir._
import org.scalajs.ir.Names._
import org.scalajs.ir.OriginalName.NoOriginalName
import org.scalajs.ir.Position._
import org.scalajs.ir.Transformers._
import org.scalajs.ir.Trees._
import org.scalajs.ir.Types._

import org.scalajs.linker.interface._
import org.scalajs.linker.interface.CheckedBehavior._
import org.scalajs.linker.backend.javascript.{Trees => js}

import java.io.StringWriter

import EmitterNames._
import Transients._

/** Desugaring of the IR to JavaScript functions.
 *
 *  The general shape and compliance to standards is chosen with
 *  [[ESFeatures]].
 *
 *  The major difference between the IR and JS is that most constructs can be
 *  used in expression position. The main work of the desugaring is to
 *  unnest complex constructs in expression position so that they become
 *  statements.
 *
 *  The general idea is two-folded:
 *  1) Unnest complex constructs in "argument position":
 *     When a complex construct is used in a non-rhs expression position
 *     (argument to a function, operand, condition of an if, etc.), that we
 *     call "argument position", declare a variable before the statement,
 *     assign the complex construct to it and then use that variable in the
 *     argument position instead.
 *  2) Push LHS's inside complex RHS's:
 *     When an rhs is a complex construct, push the lhs inside the complex
 *     construct. Are considered lhs:
 *     * Assign, i.e., `x =`
 *     * VarDef, i.e., `val x =` or `var x =`
 *     * Return, i.e., `return`
 *     * Discard, i.e. just evaluate and discard
 *     In fact, think that, in this context, LHS means: what to do with the
 *     result of evaluating the RHS.
 *
 *  When VarDefs are emitted as Lets (i.e., in ES 6 mode), they cannot be
 *  pushed in all complex constructs, since that would alter their scope.
 *  In those cases, they are first declared without an initial value, then
 *  an Assign is pushed instead.
 *
 *  --------------------------------------------------------------------------
 *
 *  Typical example, consider the method call:
 *
 *  obj.meth({
 *    var x = foo(42);
 *    x*x
 *  });
 *
 *  According to rule 1), the block that is passed as a parameter to obj.meth
 *  is first extracted in a synthetic var:
 *
 *  var x\$1 = {
 *    var x = foo(42);
 *    x*x
 *  }
 *  obj.meth(x\$1);
 *
 *  Then, according to rule 2), the lhs `var x\$1 =` is pushed inside the block:
 *
 *  {
 *    var x = foo(42);
 *    var x\$1 = x*x;
 *  }
 *  obj.meth(x\$1);
 *
 *  Because bare blocks are non-significant in JS, this is equivalent to
 *
 *  var x = foo(42);
 *  var x\$1 = x*x;
 *  obj.meth(x\$1);
 *
 *  --------------------------------------------------------------------------
 *
 *  FunctionEmitter does all this in a single pass, but it helps to think that:
 *  * Rule 1) is implemented by unnest(), and used most notably in
 *    * transformStat() for statement-only constructs
 *    * pushLhsInto() for statement-or-expression constructs
 *  * Rule 2) is implemented by pushLhsInto()
 *  * Emitting the class structure is delegated to [[ScalaJSClassEmitter]].
 *
 *  There are a few other things that FunctionEmitter takes care of:
 *  * Transform Scala expressions into their JS equivalent, taking the
 *    Scala.js class encoding into account.
 *  * And tiny details.
 *
 *  --------------------------------------------------------------------------
 *
 *  About `Labeled` blocks, this phase maintains two sets of label names.
 *
 *  First, `tailPosLabels`, a set of labels for which we are in "tail
 *  position", i.e., breaking to that label is equivalent to no-op. `Break`s to
 *  labels in that set can be replaced by `Skip()`, allowing the removal of
 *  the label altogether. For example, in
 *
 *  {{{
 *  var y;
 *  lbl: {
 *    var x = 5;
 *    if (b) {
 *      y = x + 3;
 *      break lbl;
 *    } else {
 *      y = x + 5;
 *    }
 *  }
 *  }}}
 *
 *  the `break lbl` is in tail position for the label `lbl`, and can therefore
 *  be removed. After removal of the labeled block itself, the snippet rewrites
 *  as:
 *
 *  {{{
 *  var y;
 *  var x = 5;
 *  if (b) {
 *    y = x + 3;
 *  } else {
 *    y = x + 5;
 *  }
 *  }}}
 *
 *  `tailPosLabels` is a property of the *evaluation order*, and is therefore
 *  passed explicitly in `transform` methods (as opposed to being stored in the
 *  environment).
 *
 *  Second, `defaultBreakTargets`, a set of "default" labels, for which `break`
 *  is equivalent to `break lbl`. This is the set of tail-position labels of the
 *  closest enclosing `while/do..while/switch` "loop". `Break`s to labels in
 *  that set can be replaced by `break` without label, also allowing the removal
 *  of the labeled block. For example, in
 *
 *  {{{
 *  var y;
 *  lbl: {
 *    var i = 0;
 *    while (true) {
 *      if (x == 5) {
 *        y = 3;
 *        break lbl;
 *      }
 *      i = i - 1;
 *    }
 *  }
 *  }}}
 *
 *  the `break lbl` is in "default" position of the label `lbl`, since the
 *  closest enclosing `while/do..while/switch` is in tail position of `lbl`.
 *  The snippet can therefore be rewritten as:
 *
 *  {{{
 *  var y;
 *  var i = 0;
 *  while (true) {
 *    if (x == 5) {
 *      y = 3;
 *      break;
 *    }
 *    i = i - 1;
 *  }
 *  }}}
 *
 *  This is particularly interesting for `Range.foreach`, because, when inlined,
 *  its `return` statement becomes a `break` to an `inlinereturn` label, which
 *  is a default label at the point of the `return`. We can therefore avoid the
 *  useless labeled block for this common case.
 *
 *  `defaultBreakTargets` is property of the *scope*, and is therefore stored
 *  in the environment.
 *
 *  Finally, we also recover JavaScript `continue` statements out of labeled
 *  blocks that are immediately nested in the body of `while` loops. When we
 *  have:
 *
 *  {{{
 *  while (cond) {
 *    lab: {
 *      ...
 *      if (c)
 *        return(lab) expr;
 *      ...
 *    }
 *  }
 *  }}}
 *
 *  we make the `while` loop "acquire" the label as its own, and instruct the
 *  environment that, should an instruction want to return to that label, it
 *  should use `continue` instead of `break`. This produces:
 *
 *  {{{
 *  lab: while (cond) {
 *    ...
 *    if (c)
 *      { expr; continue lab }
 *    ...
 *  }
 *  }}}
 *
 *  Note that the result of `expr` is always discarded, in that case, since the
 *  labeled block was in statement position (by construction).
 *
 *  Similarly to the treatment with `defaultBreakTargets`, we keep track of
 *  `defaultContinueTargets`, the set of labels for which we can simply write
 *  `continue` instead of `continue lab`. This allows the above code to finally
 *  become:
 *
 *  {{{
 *  while (cond) {
 *    ...
 *    if (c)
 *      { expr; continue }
 *    ...
 *  }
 *  }}}
 *
 *  @author Sébastien Doeraene
 */
private[emitter] class FunctionEmitter(jsGen: JSGen) {
  import FunctionEmitter._
  import jsGen._
  import nameGen._

  /** Desugars parameters and body to a JS function.
   */
  def desugarToFunction(enclosingClassName: ClassName, params: List[ParamDef],
      body: Tree, resultType: Type)(
      implicit globalKnowledge: GlobalKnowledge,
      pos: Position): WithGlobals[js.Function] = {
    new JSDesugar().desugarToFunction(params, body,
        isStat = resultType == NoType,
        Env.empty(resultType).withEnclosingClassName(Some(enclosingClassName)))
  }

  /** Desugars parameters and body to a JS function where `this` is given as
   *  an explicit normal parameter.
   */
  def desugarToFunctionWithExplicitThis(enclosingClassName: ClassName,
      params: List[ParamDef], body: Tree, resultType: Type)(
      implicit globalKnowledge: GlobalKnowledge,
      pos: Position): WithGlobals[js.Function] = {
    new JSDesugar().desugarToFunctionWithExplicitThis(params, body,
        isStat = resultType == NoType,
        Env.empty(resultType).withEnclosingClassName(Some(enclosingClassName)))
  }

  /** Desugars parameters and body to a JS function.
   */
  def desugarToFunction(params: List[ParamDef], body: Tree, resultType: Type)(
      implicit globalKnowledge: GlobalKnowledge,
      pos: Position): WithGlobals[js.Function] = {
    new JSDesugar().desugarToFunction(params, body,
        isStat = resultType == NoType, Env.empty(resultType))
  }

  /** Desugars a class-level expression. */
  def desugarExpr(expr: Tree, resultType: Type)(
      implicit globalKnowledge: GlobalKnowledge,
      pos: Position): WithGlobals[js.Tree] = {
    for (fun <- desugarToFunction(Nil, expr, resultType)) yield {
      fun match {
        case js.Function(_, Nil, js.Return(newExpr)) =>
          // no need for an IIFE, we can just use `newExpr` directly
          newExpr
        case _ =>
          js.Apply(fun, Nil)
      }
    }
  }

  private class JSDesugar()(implicit globalKnowledge: GlobalKnowledge) {

    // Name management

    /** Whether we are running in the "optimistic naming" run.
     *
     *  In theory, `JSDesugar` works in two passes: the optimistic run,
     *  followed by the pessimistic run should the first one fail.
     *
     *  The optimistic run assumes that there is no clash between a local
     *  variable name and a global variable name (i.e., a `JSGlobalRef`). This
     *  allows it to straightforwardly translate IR identifiers to JS
     *  identifiers. While it does that, it records all the local variable and
     *  global variable names that are used in the method.
     *
     *  At the end of the translation, we check whether there was a clash by
     *  testing if the two sets intersect. If they do not, we are lucky, and
     *  can completely by-pass the pessimistic run. If there is a clash, then
     *  we need to restart everything in pessimistic mode.
     *
     *  In the pessimistic run, we use the set of global variable names that
     *  was collected during the optimistic run to *prevent* clashes from
     *  happening. This requires that we maintain a map of IR identifiers to
     *  allocated JS identifiers, as some IR identifiers need to be renamed.
     */
    private var isOptimisticNamingRun: Boolean = true

    private val globalVarNames = mutable.Set.empty[String]
    private val localVarNames = mutable.Set.empty[String]

    private lazy val localVarAllocs = mutable.Map.empty[LocalName, String]

    private def referenceGlobalName(name: String): Unit =
      globalVarNames += name

    private def extractWithGlobals[A](withGlobals: WithGlobals[A]): A = {
      for (globalRef <- withGlobals.globalVarNames)
        referenceGlobalName(globalRef)
      withGlobals.value
    }

    private def transformLocalName(name: LocalName): String = {
      if (isOptimisticNamingRun) {
        val jsName = genName(name)
        localVarNames += jsName
        jsName
      } else {
        // Slow path in a different `def` to keep it out of the JIT's way
        def slowPath(): String = {
          localVarAllocs.getOrElseUpdate(name, {
            var suffix = 0
            val baseJSName = genName(name)
            var result: String = baseJSName
            while (globalVarNames.contains(result) ||
                localVarNames.contains(result)) {
              suffix += 1
              result = baseJSName + "$" + suffix
            }
            localVarNames += result
            result
          })
        }
        slowPath()
      }
    }

    var syntheticVarCounter: Int = 0

    def newSyntheticVar()(implicit pos: Position): js.Ident = {
      syntheticVarCounter += 1
      codegenVarIdent("$x" + syntheticVarCounter)
    }

    def resetSyntheticVarCounterIn[A](f: => A): A = {
      val savedCounter = syntheticVarCounter
      syntheticVarCounter = 0
      try f
      finally syntheticVarCounter = savedCounter
    }

    @inline
    @tailrec
    private def performOptimisticThenPessimisticRuns[A](
        body: => A): WithGlobals[A] = {
      val result = body
      if (!isOptimisticNamingRun || !globalVarNames.exists(localVarNames)) {
        /* At this point, filter out the global refs that do not need to be
         * tracked across functions and classes.
         */
        WithGlobals(result, keepOnlyTrackedGlobalRefs(globalVarNames.toSet))
      } else {
        /* Clear the local var names, but *not* the global var names.
         * In the pessimistic run, we will use the knowledge gathered during
         * the optimistic run about the set of global variable names that are
         * used.
         */
        localVarNames.clear()
        isOptimisticNamingRun = false
        performOptimisticThenPessimisticRuns(body)
      }
    }

    // Record names

    def makeRecordFieldIdentForVarRef(tree: RecordSelect)(
        implicit pos: Position): js.Ident = {

      val recIdent = (tree.record: @unchecked) match {
        case VarRef(ident)                 => transformLocalVarIdent(ident)
        case Transient(JSVarRef(ident, _)) => ident
        case record: RecordSelect          => makeRecordFieldIdentForVarRef(record)
      }

      // Since this is only used for VarRefs, we never need an original name
      makeRecordFieldIdent(recIdent, tree.field.name, NoOriginalName)
    }

    def makeRecordFieldIdent(recIdent: js.Ident,
        fieldName: FieldName, fieldOrigName: OriginalName)(
        implicit pos: Position): js.Ident = {

      /* "__" is a safe separator for generated names because JSGen avoids it
       * when generating `LocalName`s and `FieldName`s.
       */
      val name = recIdent.name + "__" + genName(fieldName)
      val originalName = OriginalName(
          recIdent.originalName.getOrElse(recIdent.name) ++ UTF8Period ++
          fieldOrigName.getOrElse(fieldName))
      js.Ident(name, originalName)
    }

    // LHS'es for labeled expressions

    val usedLabels = mutable.Set.empty[LabelName]

    // Now the work

    /** Desugars parameters and body to a JS function where `this` is given as
     *  a normal parameter.
     */
    def desugarToFunctionWithExplicitThis(
        params: List[ParamDef], body: Tree, isStat: Boolean, env0: Env)(
        implicit pos: Position): WithGlobals[js.Function] = {

      performOptimisticThenPessimisticRuns {
        val thisIdent = codegenVarIdent("thiz", thisOriginalName)
        val env = env0.withThisIdent(Some(thisIdent))
        val js.Function(jsArrow, jsParams, jsBody) =
          desugarToFunctionInternal(arrow = false, params, body, isStat, env)
        js.Function(jsArrow, js.ParamDef(thisIdent, rest = false) :: jsParams,
            jsBody)
      }
    }

    /** Desugars parameters and body to a JS function.
     */
    def desugarToFunction(
        params: List[ParamDef], body: Tree, isStat: Boolean, env0: Env)(
        implicit pos: Position): WithGlobals[js.Function] = {
      performOptimisticThenPessimisticRuns {
        desugarToFunctionInternal(arrow = false, params, body, isStat, env0)
      }
    }

    /** Desugars parameters and body to a JS function.
     */
    private def desugarToFunctionInternal(arrow: Boolean,
        params: List[ParamDef], body: Tree, isStat: Boolean, env0: Env)(
        implicit pos: Position): js.Function = {

      val env = env0.withParams(params)

      val translateRestParam =
        if (esFeatures.useECMAScript2015) false
        else params.nonEmpty && params.last.rest

      val extractRestParam =
        if (translateRestParam) makeExtractRestParam(params)
        else js.Skip()

      val newParams =
        (if (translateRestParam) params.init else params).map(transformParamDef)

      val newBody =
        if (isStat) transformStat(body, Set.empty)(env)
        else pushLhsInto(Lhs.ReturnFromFunction, body, Set.empty)(env)

      val cleanedNewBody = newBody match {
        case js.Block(stats :+ js.Return(js.Undefined())) => js.Block(stats)
        case other                                        => other
      }

      js.Function(arrow && useArrowFunctions, newParams,
          js.Block(extractRestParam, cleanedNewBody))
    }

    private def makeExtractRestParam(params: List[ParamDef])(
        implicit pos: Position): js.Tree = {
      val offset = params.size - 1
      val restParamDef = params.last

      val lenIdent = newSyntheticVar()
      val len = js.VarRef(lenIdent)

      val counterIdent = newSyntheticVar()
      val counter = js.VarRef(counterIdent)

      val restParamIdent = transformLocalVarIdent(restParamDef.name,
          restParamDef.originalName)
      val restParam = js.VarRef(restParamIdent)

      val arguments = js.VarRef(js.Ident("arguments"))

      def or0(tree: js.Tree): js.Tree =
        js.BinaryOp(JSBinaryOp.|, tree, js.IntLiteral(0)(tree.pos))(tree.pos)

      js.Block(
        // const len = arguments.length | 0
        genLet(lenIdent, mutable = false,
            or0(genIdentBracketSelect(arguments, "length"))),
        // let i = <offset>
        genLet(counterIdent, mutable = true, js.IntLiteral(offset)),
        // const restParam = []
        genLet(restParamIdent, mutable = false, js.ArrayConstr(Nil)),
        // while (i < len)
        js.While(js.BinaryOp(JSBinaryOp.<, counter, len), js.Block(
          // restParam.push(arguments[i]);
          js.Apply(
              genIdentBracketSelect(restParam, "push"), List(
              js.BracketSelect(arguments, counter))),
          // i = (i + 1) | 0
          js.Assign(counter, or0(js.BinaryOp(JSBinaryOp.+,
              counter, js.IntLiteral(1))))
        ))
      )
    }

    /** Desugar a statement of the IR into ES5 JS */
    def transformStat(tree: Tree, tailPosLabels: Set[LabelName])(
        implicit env: Env): js.Tree = {
      import TreeDSL._

      implicit val pos = tree.pos

      tree match {
        // VarDefs at the end of block. Normal VarDefs are handled in
        // transformBlockStats

        case VarDef(_, _, _, _, rhs) =>
          pushLhsInto(Lhs.Discard, rhs, tailPosLabels)

        // Statement-only language constructs

        case Skip() =>
          js.Skip()

        case Assign(select @ Select(qualifier, className, field), rhs) =>
          unnest(qualifier, rhs) { (newQualifier, newRhs, env0) =>
            implicit val env = env0
            js.Assign(
                genSelect(transformExprNoChar(newQualifier), className, field)(select.pos),
                transformExpr(newRhs, select.tpe))
          }

        case Assign(select @ ArraySelect(array, index), rhs) =>
          unnest(List(array, index, rhs)) {
            case (List(newArray, newIndex, newRhs), env0) =>
              implicit val env = env0
              val genArray = transformExprNoChar(newArray)
              val genIndex = transformExprNoChar(newIndex)
              val genRhs = transformExpr(newRhs, select.tpe)
              semantics.arrayIndexOutOfBounds match {
                case CheckedBehavior.Compliant | CheckedBehavior.Fatal =>
                  js.Apply(js.DotSelect(genArray, js.Ident("set")),
                      List(genIndex, genRhs))
                case CheckedBehavior.Unchecked =>
                  js.Assign(
                      js.BracketSelect(
                          js.DotSelect(genArray, js.Ident("u"))(select.pos),
                          genIndex)(select.pos),
                      genRhs)
              }
          }

        case Assign(lhs: RecordSelect, rhs) =>
          val newLhs = Transient(JSVarRef(makeRecordFieldIdentForVarRef(lhs),
              mutable = true))(lhs.tpe)
          pushLhsInto(Lhs.Assign(newLhs), rhs, tailPosLabels)

        case Assign(select @ JSPrivateSelect(qualifier, className, field), rhs) =>
          unnest(qualifier, rhs) { (newQualifier, newRhs, env0) =>
            implicit val env = env0
            js.Assign(
                genJSPrivateSelect(transformExprNoChar(newQualifier),
                    className, field)(select.pos),
                transformExprNoChar(newRhs))
          }

        case Assign(select @ JSSelect(qualifier, item), rhs) =>
          unnest(List(qualifier, item, rhs)) {
            case (List(newQualifier, newItem, newRhs), env0) =>
              implicit val env = env0
              js.Assign(
                  genBracketSelect(transformExprNoChar(newQualifier),
                      transformExprNoChar(newItem))(select.pos),
                  transformExprNoChar(newRhs))
          }

        case Assign(select @ JSSuperSelect(superClass, qualifier, item), rhs) =>
          unnest(List(superClass, qualifier, item, rhs)) {
            case (List(newSuperClass, newQualifier, newItem, newRhs), env0) =>
              implicit val env = env0
              genCallHelper("superSet", transformExprNoChar(newSuperClass),
                  transformExprNoChar(newQualifier), transformExprNoChar(item),
                  transformExprNoChar(rhs))
          }

        case Assign(lhs @ (_:VarRef | Transient(JSVarRef(_, _)) |
            _:SelectStatic | _:JSGlobalRef), rhs) =>
          pushLhsInto(Lhs.Assign(lhs), rhs, tailPosLabels)

        case Assign(_, _) =>
          throw new IllegalArgumentException(
              s"Illegal Assign in transformStat: $tree")

        case StoreModule(className, value) =>
          unnest(value) { (newValue, env0) =>
            implicit val env = env0
            js.Assign(codegenVar("n", className), transformExprNoChar(newValue))
          }

        case While(cond, body) =>
          /* If there is a Labeled block immediately enclosed within the body
           * of this while loop, acquire its label and use it as the while's
           * label, turning it into a `continue` label.
           */
          val (optLabel, newBody) = {
            body match {
              case Labeled(label, _, innerBody) =>
                val innerBodyEnv = env
                  .withLabeledExprLHS(label, Lhs.Discard)
                  .withTurnLabelIntoContinue(label.name)
                  .withDefaultBreakTargets(tailPosLabels)
                  .withDefaultContinueTargets(Set(label.name))
                val newBody =
                  pushLhsInto(Lhs.Discard, innerBody, Set(label.name))(innerBodyEnv)
                val optLabel = if (usedLabels.contains(label.name))
                  Some(transformLabelIdent(label))
                else
                  None
                (optLabel, newBody)

              case _ =>
                val bodyEnv = env
                  .withDefaultBreakTargets(tailPosLabels)
                  .withDefaultContinueTargets(Set.empty)
                val newBody = transformStat(body, Set.empty)(bodyEnv)
                (None, newBody)
            }
          }

          /* We cannot simply unnest(cond) here, because that would eject the
           * evaluation of the condition out of the loop.
           */
          if (isExpression(cond)) {
            js.While(transformExprNoChar(cond), newBody, optLabel)
          } else {
            js.While(js.BooleanLiteral(true), {
              unnest(cond) { (newCond, env0) =>
                implicit val env = env0
                js.If(transformExprNoChar(newCond), newBody, js.Break())
              }
            }, optLabel)
          }

        case DoWhile(body, cond) =>
          /* We cannot simply unnest(cond) here, because that would eject the
           * evaluation of the condition out of the loop.
           */
          val bodyEnv = env
            .withDefaultBreakTargets(tailPosLabels)
            .withDefaultContinueTargets(Set.empty)
          val newBody = transformStat(body, Set.empty)(bodyEnv)
          if (isExpression(cond)) {
            /* Here, we could do the same optimization with `continue` as in
             * `While` loops (see above), but no Scala source code produces
             * patterns where this happens. Therefore, we do not bother.
             */
            js.DoWhile(newBody, transformExprNoChar(cond))
          } else {
            /* Since in this rewriting, the old body is not in tail position of
             * the emitted do..while body, we cannot optimize an inner Labeled
             * block into using `continue` statements.
             */
            js.While(js.BooleanLiteral(true), {
              js.Block(
                  newBody,
                  unnest(cond) { (newCond, env0) =>
                    implicit val env = env0
                    js.If(transformExprNoChar(newCond), js.Skip(), js.Break())
                  })
            })
          }

        case ForIn(obj, keyVar, keyVarOriginalName, body) =>
          unnest(obj) { (newObj, env0) =>
            implicit val env = env0

            val lhs = genEmptyImmutableLet(
                transformLocalVarIdent(keyVar, keyVarOriginalName))
            js.ForIn(lhs, transformExprNoChar(newObj), {
              transformStat(body, Set.empty)(
                  env.withDef(keyVar, mutable = false))
            })
          }

        case Debugger() =>
          js.Debugger()

        case JSSuperConstructorCall(args) =>
          unnestOrSpread(args) { (newArgs, env0) =>
            implicit val env = env0

            val enclosingClassName = env.enclosingClassName.getOrElse {
              throw new AssertionError(
                  "Need enclosing class for super constructor call.")
            }

            val superCtorCall = if (useClasses) {
              js.Apply(js.Super(), newArgs.map(transformJSArg))
            } else {
              val superCtor = {
                if (globalKnowledge.hasStoredSuperClass(enclosingClassName)) {
                  codegenVar("superClass")
                } else {
                  val superClass =
                    globalKnowledge.getSuperClassOfJSClass(enclosingClassName)
                  extractWithGlobals(genJSClassConstructor(superClass))
                }
              }

              if (containsAnySpread(newArgs)) {
                val argArray = spreadToArgArray(newArgs)
                js.Apply(
                    genIdentBracketSelect(superCtor, "apply"),
                    List(js.This(), transformExprNoChar(argArray)))
              } else {
                js.Apply(
                    genIdentBracketSelect(superCtor, "call"),
                    js.This() :: newArgs.map(transformJSArg))
              }
            }

            val enclosingClassFieldDefs =
              globalKnowledge.getJSClassFieldDefs(enclosingClassName)

            val fieldDefs = for {
              field <- enclosingClassFieldDefs
              if !field.flags.namespace.isStatic
            } yield {
              implicit val pos = field.pos
              /* Here, a naive translation would emit something like this:
               *
               *   this["field"] = 0;
               *
               * However, this won't work if we override a getter from the
               * superclass with a val in this class, because the assignment
               * would try to set the property which has a getter but no
               * setter.
               * Instead, we must force the creation of a field on the object,
               * irrespective of the presence of a getter/setter in the
               * prototype chain. This is why we use `defineProperty`:
               *
               *   Object.defineProperty(this, "field", {
               *     "configurable": true,
               *     "enumerable": true,
               *     "writable": true,
               *     "value": 0
               *   });
               *
               * which has all the same semantics as the assignment, except
               * it disregards the prototype chain.
               *
               * For private fields, we can use a normal assignment, since they
               * cannot clash with anything else in the prototype chain anyway.
               */

<<<<<<< HEAD
              val zero =
                if (field.ftpe == CharType) js.VarRef(js.Ident("$bC0"))
                else genZeroOf(field.ftpe)
=======
              def makeObjectMethodApply(methodName: String,
                  args: List[js.Tree]): js.Tree = {
                referenceGlobalName("Object")
                js.Apply(
                  genIdentBracketSelect(js.VarRef(js.Ident("Object")),
                      methodName),
                  args)
              }

              val zero = genBoxedZeroOf(field.ftpe)
>>>>>>> c53faae2

              field match {
                case FieldDef(_, name, _, _) =>
                  js.Assign(
                      genJSPrivateSelect(js.This(), enclosingClassName, name),
                      zero)

                case JSFieldDef(_, name, _) =>
                  unnest(name) { (newName, env0) =>
                    implicit val env = env0

                    val descriptor = js.ObjectConstr(List(
                        js.StringLiteral("configurable") -> js.BooleanLiteral(true),
                        js.StringLiteral("enumerable") -> js.BooleanLiteral(true),
                        js.StringLiteral("writable") -> js.BooleanLiteral(true),
                        js.StringLiteral("value") -> zero
                    ))

                    js.Apply(
                        genIdentBracketSelect(genGlobalVarRef("Object"), "defineProperty"),
                        List(js.This(), transformExprNoChar(newName), descriptor))
                  }
              }
            }

            js.Block(superCtorCall :: fieldDefs)
          }

        case JSDelete(qualifier, item) =>
          unnest(qualifier, item) { (newQual, newItem, env0) =>
            implicit val env = env0
            js.Delete(genBracketSelect(
                transformExprNoChar(newQual), transformExprNoChar(newItem)))
          }

        // Treat 'return' as an LHS

        case Return(expr, label) =>
          pushLhsInto(Lhs.Return(label), expr, tailPosLabels)

        /* Anything else is an expression => pushLhsInto(Lhs.Discard, _)
         * In order not to duplicate all the code of pushLhsInto() here, we
         * use a trick: Lhs.Discard is a dummy LHS that says "do nothing
         * with the result of the rhs".
         * This is exactly what an expression statement is doing: it evaluates
         * the expression, but does nothing with its result.
         */

        case _ =>
          pushLhsInto(Lhs.Discard, tree, tailPosLabels)
      }
    }

    def transformBlockStats(trees: List[Tree])(
        implicit env: Env): (List[js.Tree], Env) = {

      @tailrec
      def transformLoop(trees: List[Tree], env: Env,
          acc: List[js.Tree]): (List[js.Tree], Env) = trees match {
        case VarDef(ident, originalName, tpe, mutable, rhs) :: ts =>
          val newEnv = env.withDef(ident, mutable)
          val lhs = Lhs.VarDef(transformLocalVarIdent(ident, originalName),
              tpe, mutable)
          val newTree = pushLhsInto(lhs, rhs, Set.empty)(env)
          transformLoop(ts, newEnv, newTree :: acc)

        case tree :: ts =>
          transformLoop(ts, env, transformStat(tree, Set.empty)(env) :: acc)

        case Nil =>
          (acc.reverse, env)
      }

      transformLoop(trees, env, Nil)
    }

    /** Same as `unnest`, but allows (and preserves) [[JSSpread]]s at the
     *  top-level.
     */
    def unnestOrSpread(args: List[TreeOrJSSpread])(
        makeStat: (List[TreeOrJSSpread], Env) => js.Tree)(
        implicit env: Env): js.Tree = {
      val (argsNoSpread, argsWereSpread) = args.map {
        case JSSpread(items) => (items, true)
        case arg: Tree       => (arg, false)
      }.unzip

      unnest(argsNoSpread) { (newArgsNoSpread, env) =>
        val newArgs = newArgsNoSpread.zip(argsWereSpread).map {
          case (newItems, true) => JSSpread(newItems)(newItems.pos)
          case (newArg, false)  => newArg
        }
        makeStat(newArgs, env)
      }
    }

    /** Unnest complex constructs in argument position in temporary variables
     *
     *  If all the arguments are JS expressions, there is nothing to do.
     *  Any argument that is not a JS expression must be unnested and stored
     *  in a temporary variable before the statement produced by `makeStat`.
     *
     *  But *this changes the evaluation order!* In order not to lose it, it
     *  is necessary to also unnest arguments that are expressions but that
     *  are supposed to be evaluated before the argument-to-be-unnested and
     *  could have side-effects or even whose evaluation could be influenced
     *  by the side-effects of another unnested argument.
     *
     *  Without deep effect analysis, which we do not do, we need to take
     *  a very pessimistic approach, and unnest any expression that contains
     *  an identifier (except those after the last non-expression argument).
     *  Hence the predicate `isPureExpressionWithoutIdent`.
     */
    def unnest(args: List[Tree])(makeStat: (List[Tree], Env) => js.Tree)(
        implicit env: Env): js.Tree = {
      if (args forall isExpression) makeStat(args, env)
      else {
        val extractedStatements = new scala.collection.mutable.ListBuffer[js.Tree]
        var innerEnv = env

        /* Attention! Everything must be processed recursively
         * *right-to-left*! Indeed, the point is that noExtractYet will tell
         * whether anything supposed to be evaluated *after* the currently
         * being processed expression has been (at least partly) extracted
         * in temporary variables (or simply statements, in the Block case).
         * If nothing has, we can keep more in place without having to extract
         * that expression in a temporary variable.
         *
         * Also note that environments are handled the wrong way around. This is
         * ok, since the same local name may not appear multiple times inside a
         * single method.
         */

        def rec(arg: Tree)(implicit env: Env): Tree = {
          def noExtractYet = extractedStatements.isEmpty

          if (if (noExtractYet) isExpression(arg) else isPureExpression(arg)) {
            arg
          } else {
            implicit val pos = arg.pos
            arg match {
              case Block(stats :+ expr) =>
                val (jsStats, newEnv) = transformBlockStats(stats)
                val result = rec(expr)(newEnv)
                // Put the stats in a Block because ++=: is not smart
                js.Block(jsStats) +=: extractedStatements
                innerEnv = stats.foldLeft(innerEnv) { (prev, stat) =>
                  stat match {
                    case VarDef(name, _, _, mutable, _) =>
                      prev.withDef(name, mutable)
                    case _ =>
                      prev
                  }
                }
                result

              case UnaryOp(op, lhs) =>
                UnaryOp(op, rec(lhs))
              case BinaryOp(op, lhs, rhs) =>
                val newRhs = rec(rhs)
                BinaryOp(op, rec(lhs), newRhs)
              case JSBinaryOp(op, lhs, rhs) =>
                val newRhs = rec(rhs)
                JSBinaryOp(op, rec(lhs), newRhs)
              case JSUnaryOp(op, lhs) =>
                JSUnaryOp(op, rec(lhs))
              case IsInstanceOf(expr, testType) =>
                IsInstanceOf(rec(expr), testType)

              case AsInstanceOf(expr, tpe)
                  if noExtractYet || semantics.asInstanceOfs == Unchecked =>
                AsInstanceOf(rec(expr), tpe)

              case NewArray(tpe, lengths) =>
                NewArray(tpe, recs(lengths))
              case ArrayValue(tpe, elems) =>
                ArrayValue(tpe, recs(elems))
              case JSArrayConstr(items) if !containsAnySpread(items) =>
                JSArrayConstr(recs(castNoSpread(items)))

              case arg @ JSObjectConstr(items)
                  if !doesObjectConstrRequireDesugaring(arg) =>
                // We need to properly interleave keys and values here
                val newItems = items.foldRight[List[(Tree, Tree)]](Nil) {
                  case ((key, value), acc) =>
                    val newValue = rec(value) // value first!
                    val newKey = rec(key)
                    (newKey, newValue) :: acc
                }
                JSObjectConstr(newItems)

              case Closure(arrow, captureParams, params, body, captureValues) =>
                Closure(arrow, captureParams, params, body, recs(captureValues))

              case New(className, constr, args) if noExtractYet =>
                New(className, constr, recs(args))
              case Select(qualifier, className, item) if noExtractYet =>
                Select(rec(qualifier), className, item)(arg.tpe)
              case Apply(flags, receiver, method, args) if noExtractYet =>
                val newArgs = recs(args)
                Apply(flags, rec(receiver), method, newArgs)(arg.tpe)
              case ApplyStatically(flags, receiver, className, method, args) if noExtractYet =>
                val newArgs = recs(args)
                ApplyStatically(flags, rec(receiver), className, method, newArgs)(arg.tpe)
              case ApplyStatic(flags, className, method, args) if noExtractYet =>
                ApplyStatic(flags, className, method, recs(args))(arg.tpe)
              case ArrayLength(array) if noExtractYet =>
                ArrayLength(rec(array))
              case ArraySelect(array, index) if noExtractYet =>
                val newIndex = rec(index)
                ArraySelect(rec(array), newIndex)(arg.tpe)
              case RecordSelect(record, field) if noExtractYet =>
                RecordSelect(rec(record), field)(arg.tpe)
              case Transient(CallHelper(helper, args)) if noExtractYet =>
                Transient(CallHelper(helper, recs(args)))(arg.tpe)

              case If(cond, thenp, elsep)
                  if noExtractYet && isExpression(thenp) && isExpression(elsep) =>
                If(rec(cond), thenp, elsep)(arg.tpe)

              case _ =>
                val temp = newSyntheticVar()
                val computeTemp = pushLhsInto(
                    Lhs.VarDef(temp, arg.tpe, mutable = false), arg,
                    Set.empty)
                computeTemp +=: extractedStatements
                Transient(JSVarRef(temp, mutable = false))(arg.tpe)
            }
          }
        }

        def recs(args: List[Tree])(implicit env: Env): List[Tree] = {
          // This is a right-to-left map
          args.foldRight[List[Tree]](Nil) { (arg, acc) =>
            rec(arg) :: acc
          }
        }

        val newArgs = recs(args)

        assert(extractedStatements.nonEmpty,
            "Reached computeTemps with no temp to compute")

        val newStatement = makeStat(newArgs, innerEnv)
        js.Block(extractedStatements.result() ::: List(newStatement))(newStatement.pos)
      }
    }

    /** Same as above, for a single argument */
    def unnest(arg: Tree)(makeStat: (Tree, Env) => js.Tree)(
        implicit env: Env): js.Tree = {
      unnest(List(arg)) {
        case (List(newArg), env) => makeStat(newArg, env)
      }
    }

    /** Same as above, for two arguments */
    def unnest(lhs: Tree, rhs: Tree)(
        makeStat: (Tree, Tree, Env) => js.Tree)(
        implicit env: Env): js.Tree = {
      unnest(List(lhs, rhs)) {
        case (List(newLhs, newRhs), env) => makeStat(newLhs, newRhs, env)
      }
    }

    /** Same as above, for one head argument and a list of arguments */
    def unnest(arg0: Tree, args: List[Tree])(
        makeStat: (Tree, List[Tree], Env) => js.Tree)(
        implicit env: Env): js.Tree = {
      unnest(arg0 :: args) { (newArgs, env) =>
        makeStat(newArgs.head, newArgs.tail, env)
      }
    }

    /** Unnest for the fields of a `JSObjectConstr`. */
    def unnestJSObjectConstrFields(fields: List[(Tree, Tree)])(
        makeStat: (List[(Tree, Tree)], Env) => js.Tree)(
        implicit env: Env): js.Tree = {

      // Collect all the trees that need unnesting, in evaluation order
      val trees = fields.flatMap { field =>
        List(field._1, field._2)
      }

      unnest(trees) { (newTrees, env) =>
        // Re-decompose all the trees into pairs of (key, value)
        val newTreesIterator = newTrees.iterator
        val newFields = List.newBuilder[(Tree, Tree)]
        while (newTreesIterator.hasNext)
          newFields += ((newTreesIterator.next(), newTreesIterator.next()))

        makeStat(newFields.result(), env)
      }
    }

    /** Common implementation for the functions below.
     *  A pure expression can be moved around or executed twice, because it
     *  will always produce the same result and never have side-effects.
     *  A side-effect free expression can be elided if its result is not used.
     */
    private def isExpressionInternal(tree: Tree, allowUnpure: Boolean,
        allowSideEffects: Boolean)(implicit env: Env): Boolean = {

      require(!allowSideEffects || allowUnpure)

      def testJSArg(tree: TreeOrJSSpread): Boolean = tree match {
        case JSSpread(_) => false
        case tree: Tree  => test(tree)
      }

      def test(tree: Tree): Boolean = tree match {
        // Atomic expressions
        case _: Literal       => true
        case _: This          => true
        case _: JSLinkingInfo => true

        // Vars (side-effect free, pure if immutable)
        case VarRef(name) =>
          allowUnpure || !env.isLocalMutable(name)
        case Transient(JSVarRef(_, mutable)) =>
          allowUnpure || !mutable

        // Fields may throw if qualifier is null
        case Select(qualifier, _, _) =>
          allowSideEffects && test(qualifier)

        // Static fields are side-effect free
        case SelectStatic(_, _) =>
          allowUnpure

        // Division and modulo, preserve pureness unless they can divide by 0
        case BinaryOp(BinaryOp.Int_/ | BinaryOp.Int_%, lhs, rhs) if !allowSideEffects =>
          rhs match {
            case IntLiteral(r) if r != 0 => test(lhs)
            case _                       => false
          }
        case BinaryOp(BinaryOp.Long_/ | BinaryOp.Long_%, lhs, rhs) if !allowSideEffects =>
          rhs match {
            case LongLiteral(r) if r != 0L => test(lhs)
            case _                         => false
          }

        // Expressions preserving pureness
        case Block(trees)            => trees forall test
        case If(cond, thenp, elsep)  => test(cond) && test(thenp) && test(elsep)
        case BinaryOp(_, lhs, rhs)   => test(lhs) && test(rhs)
        case UnaryOp(_, lhs)         => test(lhs)
        case JSBinaryOp(_, lhs, rhs) => test(lhs) && test(rhs)
        case JSUnaryOp(_, lhs)       => test(lhs)
        case ArrayLength(array)      => test(array)
        case RecordSelect(record, _) => test(record)
        case IsInstanceOf(expr, _)   => test(expr)

        // Expressions preserving side-effect freedom
        case NewArray(tpe, lengths) =>
          allowUnpure && (lengths forall test)
        case ArrayValue(tpe, elems) =>
          allowUnpure && (elems forall test)
        case JSArrayConstr(items) =>
          allowUnpure && (items.forall(testJSArg))
        case tree @ JSObjectConstr(items) =>
          allowUnpure &&
          !doesObjectConstrRequireDesugaring(tree) &&
          items.forall { item =>
            test(item._1) && test(item._2)
          }
        case Closure(arrow, captureParams, params, body, captureValues) =>
          allowUnpure && (captureValues forall test)

        // Scala expressions that can always have side-effects
        case New(className, constr, args) =>
          allowSideEffects && (args forall test)
        case LoadModule(className) => // unfortunately
          allowSideEffects
        case Apply(_, receiver, method, args) =>
          allowSideEffects && test(receiver) && (args forall test)
        case ApplyStatically(_, receiver, className, method, args) =>
          allowSideEffects && test(receiver) && (args forall test)
        case ApplyStatic(_, className, method, args) =>
          allowSideEffects && (args forall test)
        case GetClass(arg) =>
          allowSideEffects && test(arg)
        case Transient(CallHelper(helper, args)) =>
          allowSideEffects && (args forall test)

        // Array access can throw ArrayIndexOutOfBounds exception
        case ArraySelect(array, index) =>
          (allowSideEffects || semantics.arrayIndexOutOfBounds == Unchecked && allowUnpure) &&
          test(array) && test(index)

        // Casts
        case AsInstanceOf(expr, _) =>
          (allowSideEffects || semantics.asInstanceOfs == Unchecked) && test(expr)

        // JavaScript expressions that can always have side-effects
        case JSNew(fun, args) =>
          allowSideEffects && test(fun) && (args.forall(testJSArg))
        case JSPrivateSelect(qualifier, _, _) =>
          allowSideEffects && test(qualifier)
        case JSSelect(qualifier, item) =>
          allowSideEffects && test(qualifier) && test(item)
        case JSFunctionApply(fun, args) =>
          allowSideEffects && test(fun) && (args.forall(testJSArg))
        case JSMethodApply(receiver, method, args) =>
          allowSideEffects && test(receiver) && test(method) && (args.forall(testJSArg))
        case JSSuperSelect(superClass, qualifier, item) =>
          allowSideEffects && test(superClass) && test(qualifier) && test(item)
        case JSImportCall(arg) =>
          allowSideEffects && test(arg)
        case LoadJSModule(_) =>
          allowSideEffects
        case JSGlobalRef(_) =>
          allowSideEffects
        case JSTypeOfGlobalRef(_) =>
          allowSideEffects
        case CreateJSClass(_, captureValues) =>
          allowSideEffects && captureValues.forall(test)

        /* LoadJSConstructor is pure only for non-native JS classes,
         * which do not have a native load spec. Note that this test makes
         * sense per se, as the actual desugaring of `LoadJSConstructor` is
         * based on the jsNativeLoadSpec of the class.
         */
        case LoadJSConstructor(className) =>
          allowUnpure || globalKnowledge.getJSNativeLoadSpec(className).isEmpty

        // Non-expressions
        case _ => false
      }
      test(tree)
    }

    /** Test whether the given tree is a standard JS expression.
     */
    def isExpression(tree: Tree)(implicit env: Env): Boolean =
      isExpressionInternal(tree, allowUnpure = true, allowSideEffects = true)

    /** Test whether the given tree is a side-effect-free standard JS expression.
     */
    def isSideEffectFreeExpression(tree: Tree)(implicit env: Env): Boolean =
      isExpressionInternal(tree, allowUnpure = true, allowSideEffects = false)

    /** Test whether the given tree is a pure standard JS expression.
     */
    def isPureExpression(tree: Tree)(implicit env: Env): Boolean =
      isExpressionInternal(tree, allowUnpure = false, allowSideEffects = false)

    def doVarDef(ident: js.Ident, tpe: Type, mutable: Boolean, rhs: Tree)(
        implicit env: Env): js.Tree = {
      implicit val pos = rhs.pos
      tpe match {
        case RecordType(fields) =>
          val elems = extractRecordElems(rhs)
          js.Block(for {
            (RecordType.Field(fName, fOrigName, fTpe, fMutable),
                fRhs) <- fields zip elems
          } yield {
            doVarDef(makeRecordFieldIdent(ident, fName, fOrigName), fTpe,
                mutable || fMutable, fRhs)
          })

        case _ =>
          genLet(ident, mutable, transformExpr(rhs, tpe))
      }
    }

    def doEmptyVarDef(ident: js.Ident, tpe: Type)(
        implicit pos: Position, env: Env): js.Tree = {
      tpe match {
        case RecordType(fields) =>
          js.Block(for {
            RecordType.Field(fName, fOrigName, fTpe, fMutable) <- fields
          } yield {
            doEmptyVarDef(makeRecordFieldIdent(ident, fName, fOrigName), fTpe)
          })

        case _ =>
          genEmptyMutableLet(ident)
      }
    }

    def doAssign(lhs: Tree, rhs: Tree)(implicit env: Env): js.Tree = {
      implicit val pos = rhs.pos
      lhs.tpe match {
        case RecordType(fields) =>
          val ident = (lhs: @unchecked) match {
            case VarRef(ident)                 => transformLocalVarIdent(ident)
            case Transient(JSVarRef(ident, _)) => ident
          }
          val elems = extractRecordElems(rhs)
          js.Block(for {
            (RecordType.Field(fName, fOrigName, fTpe, fMutable),
                fRhs) <- fields zip elems
          } yield {
            doAssign(
                Transient(JSVarRef(makeRecordFieldIdent(ident, fName, fOrigName),
                    mutable = true))(fTpe),
                fRhs)
          })

        case _ =>
          val base = js.Assign(transformExpr(lhs, preserveChar = true),
              transformExpr(rhs, lhs.tpe))
          lhs match {
            case SelectStatic(className, FieldIdent(field))
                if moduleKind == ModuleKind.NoModule =>
              val mirrors =
                globalKnowledge.getStaticFieldMirrors(className, field)
              mirrors.foldLeft(base) { (prev, mirror) =>
                js.Assign(genGlobalVarRef(mirror), prev)
              }
            case _ =>
              base
          }
      }
    }

    private def extractRecordElems(recordTree: Tree)(
        implicit pos: Position, env: Env): List[Tree] = {

      val recordType = recordTree.tpe.asInstanceOf[RecordType]

      (recordTree: @unchecked) match {
        case RecordValue(_, elems) =>
          elems

        case VarRef(ident) =>
          val jsIdent = transformLocalVarIdent(ident)
          val mutable = env.isLocalMutable(ident)
          for (RecordType.Field(fName, fOrigName, fTpe, _) <- recordType.fields)
            yield Transient(JSVarRef(makeRecordFieldIdent(jsIdent, fName, fOrigName), mutable))(fTpe)

        case Transient(JSVarRef(ident, mutable)) =>
          for (RecordType.Field(fName, fOrigName, fTpe, _) <- recordType.fields)
            yield Transient(JSVarRef(makeRecordFieldIdent(ident, fName, fOrigName), mutable))(fTpe)
      }
    }

    /** Push an lhs into a (potentially complex) rhs */
    def pushLhsInto(lhs: Lhs, rhs: Tree, tailPosLabels: Set[LabelName])(
        implicit env: Env): js.Tree = {
      implicit val pos = rhs.pos

      /** Push the current lhs further into a deeper rhs. */
      @inline def redo(newRhs: Tree)(implicit env: Env) =
        pushLhsInto(lhs, newRhs, tailPosLabels)

      /** Extract a definition of the lhs if it is a VarDef, to avoid changing
       *  its scope.
       *  This only matters in ECMAScript 6, because we emit Lets.
       */
      def extractLet(inner: Lhs => js.Tree)(
          implicit env: Env): js.Tree = {
        if (esFeatures.useECMAScript2015) {
          lhs match {
            case Lhs.VarDef(name, tpe, mutable) =>
              js.Block(
                  doEmptyVarDef(name, tpe),
                  inner(Lhs.Assign(Transient(JSVarRef(name, mutable))(tpe))))
            case _ =>
              inner(lhs)
          }
        } else {
          inner(lhs)
        }
      }

      def doReturnToLabel(l: LabelIdent): js.Tree = {
        val newLhs = env.lhsForLabeledExpr(l)
        val body = pushLhsInto(newLhs, rhs, Set.empty)
        if (newLhs.hasNothingType) {
          /* A touch of peephole dead code elimination.
           * This is actually necessary to avoid dangling breaks to eliminated
           * labels, as in issue #2307.
           */
          body
        } else if (tailPosLabels.contains(l.name)) {
          body
        } else if (env.isDefaultBreakTarget(l.name)) {
          js.Block(body, js.Break(None))
        } else if (env.isDefaultContinueTarget(l.name)) {
          js.Block(body, js.Continue(None))
        } else {
          usedLabels += l.name
          val transformedLabel = Some(transformLabelIdent(l))
          val jump =
            if (env.isLabelTurnedIntoContinue(l.name)) js.Continue(transformedLabel)
            else js.Break(transformedLabel)
          js.Block(body, jump)
        }
      }

      if (rhs.tpe == NothingType && lhs != Lhs.Discard) {
        /* A touch of peephole dead code elimination.
         * Actually necessary to handle pushing an lhs into an infinite loop,
         * for example.
         */
        val transformedRhs = pushLhsInto(Lhs.Discard, rhs, tailPosLabels)
        lhs match {
          case Lhs.VarDef(name, tpe, _) =>
            /* We still need to declare the var, in case it is used somewhere
             * else in the function, where we can't dce it.
             */
            js.Block(doEmptyVarDef(name, tpe), transformedRhs)

          case _ =>
            transformedRhs
        }
      } else (rhs match {
        // Handle the Block before testing whether it is an expression

        case Block(stats0 :+ expr0) =>
          val (stats1, env0) = transformBlockStats(stats0)
          val expr1 = redo(expr0)(env0)
          js.Block(stats1 :+ expr1)

        // Base case, rhs is already a regular JS expression

        case _ if isExpression(rhs) =>
          lhs match {
            case Lhs.Discard =>
              if (isSideEffectFreeExpression(rhs)) js.Skip()
              else transformExpr(rhs, preserveChar = true)
            case Lhs.VarDef(name, tpe, mutable) =>
              doVarDef(name, tpe, mutable, rhs)
            case Lhs.Assign(lhs) =>
              doAssign(lhs, rhs)
            case Lhs.ReturnFromFunction =>
              js.Return(transformExpr(rhs, env.expectedReturnType))
            case Lhs.Return(l) =>
              doReturnToLabel(l)
          }

        // Almost base case with RecordValue

        case RecordValue(recTpe, elems) =>
          lhs match {
            case Lhs.Discard =>
              val (newStat, _) = transformBlockStats(elems)
              js.Block(newStat)

            case Lhs.VarDef(name, tpe, mutable) =>
              unnest(elems) { (newElems, env) =>
                doVarDef(name, tpe, mutable, RecordValue(recTpe, newElems))(env)
              }

            case Lhs.Assign(lhs) =>
              unnest(elems) { (newElems, env0) =>
                implicit val env = env0
                val temp = newSyntheticVar()
                val varDef = doVarDef(temp, recTpe, mutable = false,
                    RecordValue(recTpe, newElems))
                val assign = doAssign(lhs,
                    Transient(JSVarRef(temp, mutable = false))(recTpe))
                js.Block(varDef, assign)
              }

            case Lhs.ReturnFromFunction =>
              throw new AssertionError("Cannot return a record value.")

            case Lhs.Return(l) =>
              doReturnToLabel(l)
          }

        // Control flow constructs

        case Labeled(label, tpe, body) =>
          extractLet { newLhs =>
            val bodyEnv = env.withLabeledExprLHS(label, newLhs)
            val newBody =
              pushLhsInto(newLhs, body, tailPosLabels + label.name)(bodyEnv)
            if (usedLabels.contains(label.name))
              js.Labeled(transformLabelIdent(label), newBody)
            else
              newBody
          }

        case Return(expr, label) =>
          pushLhsInto(Lhs.Return(label), expr, tailPosLabels)

        case If(cond, thenp, elsep) =>
          unnest(cond) { (newCond, env0) =>
            implicit val env = env0
            extractLet { newLhs =>
              js.If(transformExprNoChar(newCond),
                  pushLhsInto(newLhs, thenp, tailPosLabels),
                  pushLhsInto(newLhs, elsep, tailPosLabels))
            }
          }

        case TryCatch(block, errVar, errVarOriginalName, handler) =>
          extractLet { newLhs =>
            val newBlock = pushLhsInto(newLhs, block, tailPosLabels)(env)
            val newHandler = pushLhsInto(newLhs, handler, tailPosLabels)(
                env.withDef(errVar, mutable = false))
            js.TryCatch(newBlock,
                transformLocalVarIdent(errVar, errVarOriginalName), newHandler)
          }

        case TryFinally(block, finalizer) =>
          extractLet { newLhs =>
            val newBlock = pushLhsInto(newLhs, block, tailPosLabels)
            val newFinalizer = transformStat(finalizer, Set.empty)
            js.TryFinally(newBlock, newFinalizer)
          }

        // TODO Treat throw as an LHS?
        case Throw(expr) =>
          unnest(expr) { (newExpr, env) =>
            js.Throw(transformExprNoChar(newExpr)(env))
          }

        /** Matches are desugared into switches
         *
         *  A match is different from a switch in two respects, both linked
         *  to match being designed to be used in expression position in
         *  Extended-JS.
         *
         *  * There is no fall-through from one case to the next one, hence,
         *    no break statement.
         *  * Match supports _alternatives_ explicitly (with a switch, one
         *    would use the fall-through behavior to implement alternatives).
         */
        case Match(selector, cases, default) =>
          unnest(selector) { (newSelector, env0) =>
            implicit val env = env0.withDefaultBreakTargets(tailPosLabels)
            extractLet { newLhs =>
              val newCases = {
                for {
                  (values, body) <- cases
                  newValues = values.map(v => js.IntLiteral(v.value)(v.pos))
                  // add the break statement
                  newBody = js.Block(
                      pushLhsInto(newLhs, body, tailPosLabels),
                      js.Break())
                  // desugar alternatives into several cases falling through
                  caze <- (newValues.init map (v => (v, js.Skip()))) :+ (newValues.last, newBody)
                } yield {
                  caze
                }
              }
              val newDefault = pushLhsInto(newLhs, default, tailPosLabels)
              js.Switch(transformExpr(newSelector, preserveChar = true),
                  newCases, newDefault)
            }
          }

        // Scala expressions (if we reach here their arguments are not expressions)

        case New(className, ctor, args) =>
          unnest(args) { (newArgs, env) =>
            redo(New(className, ctor, newArgs))(env)
          }

        case Select(qualifier, className, item) =>
          unnest(qualifier) { (newQualifier, env) =>
            redo(Select(newQualifier, className, item)(rhs.tpe))(env)
          }

        case Apply(flags, receiver, method, args) =>
          unnest(receiver, args) { (newReceiver, newArgs, env) =>
            redo(Apply(flags, newReceiver, method, newArgs)(rhs.tpe))(env)
          }

        case ApplyStatically(flags, receiver, className, method, args) =>
          unnest(receiver, args) { (newReceiver, newArgs, env) =>
            redo(ApplyStatically(flags, newReceiver, className, method,
                newArgs)(rhs.tpe))(env)
          }

        case ApplyStatic(flags, className, method, args) =>
          unnest(args) { (newArgs, env) =>
            redo(ApplyStatic(flags, className, method, newArgs)(rhs.tpe))(env)
          }

        case UnaryOp(op, lhs) =>
          unnest(lhs) { (newLhs, env) =>
            redo(UnaryOp(op, newLhs))(env)
          }

        case BinaryOp(op, lhs, rhs) =>
          unnest(lhs, rhs) { (newLhs, newRhs, env) =>
            redo(BinaryOp(op, newLhs, newRhs))(env)
          }

        case NewArray(tpe, lengths) =>
          unnest(lengths) { (newLengths, env) =>
            redo(NewArray(tpe, newLengths))(env)
          }

        case ArrayValue(tpe, elems) =>
          unnest(elems) { (newElems, env) =>
            redo(ArrayValue(tpe, newElems))(env)
          }

        case ArrayLength(array) =>
          unnest(array) { (newArray, env) =>
            redo(ArrayLength(newArray))(env)
          }

        case ArraySelect(array, index) =>
          unnest(array, index) { (newArray, newIndex, env) =>
            redo(ArraySelect(newArray, newIndex)(rhs.tpe))(env)
          }

        case RecordSelect(record, field) =>
          unnest(record) { (newRecord, env) =>
            redo(RecordSelect(newRecord, field)(rhs.tpe))(env)
          }

        case IsInstanceOf(expr, testType) =>
          unnest(expr) { (newExpr, env) =>
            redo(IsInstanceOf(newExpr, testType))(env)
          }

        case AsInstanceOf(expr, tpe) =>
          unnest(expr) { (newExpr, env) =>
            redo(AsInstanceOf(newExpr, tpe))(env)
          }

        case GetClass(expr) =>
          unnest(expr) { (newExpr, env) =>
            redo(GetClass(newExpr))(env)
          }

        case Transient(CallHelper(helper, args)) =>
          unnest(args) { (newArgs, env) =>
            redo(Transient(CallHelper(helper, newArgs))(rhs.tpe))(env)
          }

        // JavaScript expressions (if we reach here their arguments are not expressions)

        case JSNew(ctor, args) =>
          if (containsAnySpread(args)) {
            redo {
              Transient(CallHelper("newJSObjectWithVarargs",
                  List(ctor, spreadToArgArray(args))))(AnyType)
            }
          } else {
            unnest(ctor :: castNoSpread(args)) { (newCtorAndArgs, env) =>
              val newCtor :: newArgs = newCtorAndArgs
              redo(JSNew(newCtor, newArgs))(env)
            }
          }

        case JSFunctionApply(fun, args) =>
          if (containsAnySpread(args)) {
            redo {
              JSMethodApply(fun, StringLiteral("apply"),
                  List(Undefined(), spreadToArgArray(args)))
            }
          } else {
            unnest(fun :: castNoSpread(args)) { (newFunAndArgs, env) =>
              val newFun :: newArgs = newFunAndArgs
              redo(JSFunctionApply(newFun, newArgs))(env)
            }
          }

        case JSMethodApply(receiver, method, args) =>
          if (containsAnySpread(args)) {
            withTempVar(receiver) { newReceiver =>
              redo {
                JSMethodApply(
                    JSSelect(newReceiver, method),
                    StringLiteral("apply"),
                    List(newReceiver, spreadToArgArray(args)))
              }
            }
          } else {
            unnest(receiver :: method :: castNoSpread(args)) { (newReceiverAndArgs, env) =>
              val newReceiver :: newMethod :: newArgs = newReceiverAndArgs
              redo(JSMethodApply(newReceiver, newMethod, newArgs))(env)
            }
          }

        case JSSuperSelect(superClass, qualifier, item) =>
          unnest(List(superClass, qualifier, item)) {
            case (List(newSuperClass, newQualifier, newItem), env) =>
              redo(JSSuperSelect(newSuperClass, newQualifier, newItem))(env)
          }

        case JSSuperMethodCall(superClass, receiver, method, args) =>
          redo {
            JSMethodApply(
                JSSelect(
                    JSSelect(superClass, StringLiteral("prototype")),
                    method),
                StringLiteral("call"),
                receiver :: args)
          }

        case JSImportCall(arg) =>
          unnest(arg) { (newArg, env) =>
            redo(JSImportCall(newArg))(env)
          }

        case JSPrivateSelect(qualifier, className, field) =>
          unnest(qualifier) { (newQualifier, env) =>
            redo(JSPrivateSelect(newQualifier, className, field))(env)
          }

        case JSSelect(qualifier, item) =>
          unnest(qualifier, item) { (newQualifier, newItem, env) =>
            redo(JSSelect(newQualifier, newItem))(env)
          }

        case JSUnaryOp(op, lhs) =>
          unnest(lhs) { (newLhs, env) =>
            redo(JSUnaryOp(op, newLhs))(env)
          }

        case JSBinaryOp(JSBinaryOp.&&, lhs, rhs) =>
          if (lhs.tpe == BooleanType) {
            redo(If(lhs, rhs, BooleanLiteral(false))(AnyType))
          } else {
            unnest(lhs) { (newLhs, env) =>
              redo(If(newLhs, rhs, newLhs)(AnyType))(env)
            }
          }

        case JSBinaryOp(JSBinaryOp.||, lhs, rhs) =>
          if (lhs.tpe == BooleanType) {
            redo(If(lhs, BooleanLiteral(true), rhs)(AnyType))
          } else {
            unnest(lhs) { (newLhs, env) =>
              redo(If(newLhs, newLhs, rhs)(AnyType))(env)
            }
          }

        case JSBinaryOp(op, lhs, rhs) =>
          unnest(lhs, rhs) { (newLhs, newRhs, env) =>
            redo(JSBinaryOp(op, newLhs, newRhs))(env)
          }

        case JSArrayConstr(items) =>
          if (containsAnySpread(items)) {
            redo {
              spreadToArgArray(items)
            }
          } else {
            unnest(castNoSpread(items)) { (newItems, env) =>
              redo(JSArrayConstr(newItems))(env)
            }
          }

        case rhs @ JSObjectConstr(fields) =>
          if (doesObjectConstrRequireDesugaring(rhs)) {
            val objVarIdent = newSyntheticVar()

            def objVarRef(implicit pos: Position): Tree =
              Transient(JSVarRef(objVarIdent, mutable = false))(AnyType)

            val objVarDef =
              genLet(objVarIdent, mutable = false, js.ObjectConstr(Nil))

            val assignFields = fields.foldRight((Set.empty[String], List.empty[Tree])) {
              case ((key, value), (namesSeen, statsAcc)) =>
                implicit val pos = value.pos
                val nameForDupes = key match {
                  case StringLiteral(s) => Some(s)
                  case _                => None
                }
                val stat = if (nameForDupes.exists(namesSeen)) {
                  /* Important: do not emit the assignment, otherwise
                   * Closure recreates a literal with the duplicate field!
                   */
                  value
                } else {
                  Assign(JSSelect(objVarRef, key), value)
                }
                (namesSeen ++ nameForDupes, stat :: statsAcc)
            }._2

            js.Block(
                objVarDef,
                redo {
                  Block(assignFields ::: objVarRef :: Nil)
                }
            )
          } else {
            unnestJSObjectConstrFields(fields) { (newFields, env) =>
              redo(JSObjectConstr(newFields))(env)
            }
          }

        // Closures

        case Closure(arrow, captureParams, params, body, captureValues) =>
          unnest(captureValues) { (newCaptureValues, env) =>
            redo(Closure(arrow, captureParams, params, body, newCaptureValues))(
                env)
          }

        case CreateJSClass(className, captureValues) =>
          unnest(captureValues) { (newCaptureValues, env) =>
            redo(CreateJSClass(className, newCaptureValues))(env)
          }

        case _ =>
          if (lhs == Lhs.Discard) {
            /* Go "back" to transformStat() after having dived into
             * expression statements. Remember that Lhs.Discard is a trick that
             * we use to "add" all the code of pushLhsInto() to transformStat().
             */
            rhs match {
              case _:Skip | _:VarDef | _:Assign | _:While | _:DoWhile |
                  _:Debugger | _:JSSuperConstructorCall | _:JSDelete |
                  _:StoreModule =>
                transformStat(rhs, tailPosLabels)
              case _ =>
                throw new IllegalArgumentException(
                    "Illegal tree in JSDesugar.pushLhsInto():\n" +
                    "lhs = " + lhs + "\n" +
                    "rhs = " + rhs + " of class " + rhs.getClass)
            }
          } else {
            throw new IllegalArgumentException(
                "Illegal tree in JSDesugar.pushLhsInto():\n" +
                "lhs = " + lhs + "\n" +
                "rhs = " + rhs + " of class " + rhs.getClass)
          }
      })
    }

    private def containsAnySpread(args: List[TreeOrJSSpread]): Boolean =
      args.exists(_.isInstanceOf[JSSpread])

    /** Precondition: `!containsAnySpread(args)`. */
    private def castNoSpread(args: List[TreeOrJSSpread]): List[Tree] =
      args.asInstanceOf[List[Tree]]

    private def spreadToArgArray(args: List[TreeOrJSSpread])(
        implicit env: Env, pos: Position): Tree = {
      var reversedParts: List[Tree] = Nil
      var reversedPartUnderConstruction: List[Tree] = Nil

      def closeReversedPartUnderConstruction() = {
        if (!reversedPartUnderConstruction.isEmpty) {
          val part = reversedPartUnderConstruction.reverse
          reversedParts ::= JSArrayConstr(part)(part.head.pos)
          reversedPartUnderConstruction = Nil
        }
      }

      for (arg <- args) {
        arg match {
          case JSSpread(spreadArray) =>
            closeReversedPartUnderConstruction()
            reversedParts ::= spreadArray
          case arg: Tree =>
            reversedPartUnderConstruction ::= arg
        }
      }
      closeReversedPartUnderConstruction()

      reversedParts match {
        case Nil        => JSArrayConstr(Nil)
        case List(part) => part
        case _          =>
          val partHead :: partTail = reversedParts.reverse
          JSMethodApply(partHead, StringLiteral("concat"), partTail)
      }
    }

    /** Tests whether a [[JSObjectConstr]] must be desugared. */
    private def doesObjectConstrRequireDesugaring(
        tree: JSObjectConstr): Boolean = {
      def computedNamesAllowed: Boolean =
        esFeatures.useECMAScript2015

      def hasComputedName: Boolean =
        tree.fields.exists(!_._1.isInstanceOf[StringLiteral])

      def hasDuplicateNonComputedProp: Boolean = {
        val names = tree.fields.collect {
          case (StringLiteral(name), _) => name
        }
        names.toSet.size != names.size
      }

      (!computedNamesAllowed && hasComputedName) || hasDuplicateNonComputedProp
    }

    /** Evaluates `expr` and stores the result in a temp, then evaluates the
     *  result of `makeTree(temp)`.
     */
    private def withTempVar(expr: Tree)(makeTree: Tree => js.Tree)(
        implicit env: Env): js.Tree = {
      expr match {
        case VarRef(ident) if !env.isLocalMutable(ident) =>
          makeTree(expr)
        case Transient(JSVarRef(_, false)) =>
          makeTree(expr)
        case _ =>
          implicit val pos = expr.pos
          val temp = newSyntheticVar()
          val computeTemp = pushLhsInto(
              Lhs.VarDef(temp, expr.tpe, mutable = false), expr, Set.empty)
          js.Block(computeTemp,
              makeTree(Transient(JSVarRef(temp, mutable = false))(expr.tpe)))
      }
    }

    def transformJSArg(tree: TreeOrJSSpread)(implicit env: Env): js.Tree = {
      tree match {
        case JSSpread(items) =>
          assert(esFeatures.useECMAScript2015)
          js.Spread(transformExprNoChar(items))(tree.pos)
        case tree: Tree =>
          transformExprNoChar(tree)
      }
    }

    def transformExprNoChar(tree: Tree)(implicit env: Env): js.Tree =
      transformExpr(tree, preserveChar = false)

    def transformExpr(tree: Tree, expectedType: Type)(
        implicit env: Env): js.Tree = {
      transformExpr(tree, preserveChar = expectedType == CharType)
    }

    def transformTypedArgs(methodName: MethodName, args: List[Tree])(
        implicit env: Env): List[js.Tree] = {
      if (args.forall(_.tpe != CharType)) {
        // Fast path
        args.map(transformExpr(_, preserveChar = true))
      } else {
        args.zip(methodName.paramTypeRefs).map {
          case (arg, CharRef) => transformExpr(arg, preserveChar = true)
          case (arg, _)       => transformExpr(arg, preserveChar = false)
        }
      }
    }

    /** Desugar an expression of the IR into JavaScript. */
    def transformExpr(tree: Tree, preserveChar: Boolean)(
        implicit env: Env): js.Tree = {

      import TreeDSL._

      implicit val pos = tree.pos

      def or0(tree: js.Tree): js.Tree =
        js.BinaryOp(JSBinaryOp.|, tree, js.IntLiteral(0))

      def bigIntShiftRhs(tree: js.Tree): js.Tree = {
        tree match {
          case js.IntLiteral(v) =>
            js.BigIntLiteral(v & 63)
          case _ =>
            js.Apply(genGlobalVarRef("BigInt"),
                List(js.BinaryOp(JSBinaryOp.&, tree, js.IntLiteral(63))))
        }
      }

      val baseResult = tree match {
        // Control flow constructs

        case Block(stats :+ expr) =>
          val (newStats, newEnv) = transformBlockStats(stats)
          js.Block(newStats :+ transformExpr(expr, tree.tpe)(newEnv))

        // Note that these work even if thenp/elsep is not a BooleanType
        case If(cond, BooleanLiteral(true), elsep) =>
          js.BinaryOp(JSBinaryOp.||, transformExprNoChar(cond),
              transformExpr(elsep, tree.tpe))
        case If(cond, thenp, BooleanLiteral(false)) =>
          js.BinaryOp(JSBinaryOp.&&, transformExprNoChar(cond),
              transformExpr(thenp, tree.tpe))

        case If(cond, thenp, elsep) =>
          js.If(transformExprNoChar(cond), transformExpr(thenp, tree.tpe),
              transformExpr(elsep, tree.tpe))

        // Scala expressions

        case New(className, ctor, args) =>
          val newArgs = transformTypedArgs(ctor.name, args)
          genScalaClassNew(className, ctor.name, newArgs: _*)

        case LoadModule(className) =>
          genLoadModule(className)

        case Select(qualifier, className, field) =>
          genSelect(transformExprNoChar(qualifier), className, field)

        case SelectStatic(className, item) =>
          genSelectStatic(className, item)

        case Apply(_, receiver, method, args) =>
          val methodName = method.name
          val newReceiver = transformExprNoChar(receiver)
          val newArgs = transformTypedArgs(method.name, args)

          def genNormalApply(): js.Tree =
            js.Apply(newReceiver DOT transformMethodIdent(method), newArgs)

          def genDispatchApply(): js.Tree =
            genCallHelper("dp_" + genName(methodName), newReceiver :: newArgs: _*)

          def genHijackedMethodApply(className: ClassName): js.Tree =
            js.Apply(codegenVar("f", className, methodName), newReceiver :: newArgs)

          if (isMaybeHijackedClass(receiver.tpe) &&
              !methodName.isReflectiveProxy) {
            receiver.tpe match {
              case AnyType =>
                genDispatchApply()

              case LongType | ClassType(BoxedLongClass) if !useBigIntForLongs =>
                // All methods of java.lang.Long are also in RuntimeLong
                genNormalApply()

              case _ if hijackedMethodsInheritedFromObject.contains(methodName) =>
                /* Methods inherited from j.l.Object do not have a dedicated
                 * hijacked method that we can call, even when we know the
                 * precise type of the receiver. Therefore, we always have to
                 * go through the dispatcher in those cases.
                 *
                 * Note that when the optimizer is enabled, if the receiver
                 * had a precise type, the method would have been inlined
                 * anyway (because all the affected methods are @inline).
                 * Therefore this roundabout of dealing with this does not
                 * prevent any optimization.
                 */
                genDispatchApply()

              case ClassType(CharSequenceClass)
                  if !hijackedMethodsOfStringWithDispatcher.contains(methodName) =>
                /* This case is required as a hack around a peculiar behavior
                 * of the optimizer. In theory, it should never happen, because
                 * we should always have a dispatcher when the receiver is not
                 * a concrete hijacked class. However, if the optimizer inlines
                 * a method of CharSequence from String (because there is no
                 * other CharSequence in the whole program), we can end up with
                 * the inlined code calling another method of String although
                 * its receiver is still declared as a CharSequence.
                 *
                 * TODO The proper fix for this would be to improve how the
                 * optimizer handles inlinings such as those: it should refine
                 * the type of `this` within the inlined body.
                 *
                 * This cannot happen with other ancestors of hijacked classes
                 * because all the other ones have several hijacked classes
                 * implementing them, which prevents that form of inlining from
                 * happening.
                 */
                genHijackedMethodApply(BoxedStringClass)

              case ClassType(className) if !HijackedClasses.contains(className) =>
                /* This is a strict ancestor of a hijacked class. We need to
                 * use the dispatcher available in the helper method.
                 */
                genDispatchApply()

              case tpe =>
                /* This is a concrete hijacked class or its corresponding
                 * primitive type. Directly call the hijacked method. Note that
                 * there might not even be a dispatcher for this method, so
                 * this is important.
                 */
                genHijackedMethodApply(typeToBoxedHijackedClass(tpe))
            }
          } else {
            genNormalApply()
          }

        case ApplyStatically(flags, receiver, className, method, args) =>
          val newReceiver = transformExprNoChar(receiver)
          val newArgs = transformTypedArgs(method.name, args)
          val transformedArgs = newReceiver :: newArgs

          if (flags.isConstructor) {
            genApplyStaticLike("ct", className, method, transformedArgs)
          } else if (flags.isPrivate) {
            genApplyStaticLike("p", className, method, transformedArgs)
          } else if (globalKnowledge.isInterface(className)) {
            genApplyStaticLike("f", className, method, transformedArgs)
          } else {
            val fun =
              encodeClassVar(className).prototype DOT transformMethodIdent(method)
            js.Apply(fun DOT "call", transformedArgs)
          }

        case ApplyStatic(flags, className, method, args) =>
          genApplyStaticLike(
              if (flags.isPrivate) "ps" else "s",
              className,
              method,
              transformTypedArgs(method.name, args))

        case UnaryOp(op, lhs) =>
          import UnaryOp._
          val newLhs = transformExpr(lhs, preserveChar = op == CharToInt)
          (op: @switch) match {
            case Boolean_! => js.UnaryOp(JSUnaryOp.!, newLhs)

            // Widening conversions
            case CharToInt | ByteToInt | ShortToInt | IntToDouble |
                FloatToDouble =>
              newLhs
            case IntToLong =>
              if (useBigIntForLongs)
                js.Apply(genGlobalVarRef("BigInt"), List(newLhs))
              else
                genLongModuleApply(LongImpl.fromInt, newLhs)

            // Narrowing conversions
            case IntToChar =>
              js.BinaryOp(JSBinaryOp.&, js.IntLiteral(0xffff), newLhs)
            case IntToByte =>
              js.BinaryOp(JSBinaryOp.>>,
                  js.BinaryOp(JSBinaryOp.<<, newLhs, js.IntLiteral(24)),
                  js.IntLiteral(24))
            case IntToShort =>
              js.BinaryOp(JSBinaryOp.>>,
                  js.BinaryOp(JSBinaryOp.<<, newLhs, js.IntLiteral(16)),
                  js.IntLiteral(16))
            case LongToInt =>
              if (useBigIntForLongs)
                js.Apply(genGlobalVarRef("Number"), List(wrapBigInt32(newLhs)))
              else
                genLongMethodApply(newLhs, LongImpl.toInt)
            case DoubleToInt =>
              genCallHelper("doubleToInt", newLhs)
            case DoubleToFloat =>
              genFround(newLhs)

            // Long <-> Double (neither widening nor narrowing)
            case LongToDouble =>
              if (useBigIntForLongs)
                js.Apply(genGlobalVarRef("Number"), List(newLhs))
              else
                genLongMethodApply(newLhs, LongImpl.toDouble)
            case DoubleToLong =>
              if (useBigIntForLongs)
                genCallHelper("doubleToLong", newLhs)
              else
                genLongModuleApply(LongImpl.fromDouble, newLhs)
          }

        case BinaryOp(op, lhs, rhs) =>
          import BinaryOp._
          val newLhs = transformExprNoChar(lhs)
          val newRhs = transformExprNoChar(rhs)

          (op: @switch) match {
            case === | !== =>
              /** Tests whether an operand receives exemption from the
               *  `Object.is` treatment.
               *
               *  If either operand receives an exemption, we use `===`
               *  instead.
               */
              def receivesExemption(tree: js.Tree): Boolean = tree match {
                case _:js.Undefined | _:js.Null =>
                  /* An `undefined` operand happens a lot for default
                   * parameters in exported methods. Because exported methods
                   * are not optimized, they survive until here.
                   *
                   * A `null` operand often happens in the constructor of inner
                   * JS classes, which are not optimized either.
                   */
                  true
                case _:js.This =>
                  /* Due to how hijacked classes are encoded in JS, we know
                   * that in `java.lang.Object` itself, `this` can never be a
                   * primitive. It will always be a proper Scala.js object.
                   *
                   * Exempting `this` in `java.lang.Object` is important so
                   * that the body of `Object.equals__O__Z` can be compiled as
                   * `this === that` instead of `Object.is(this, that)`.
                   *
                   * This is something that the optimizer is not supposed to be
                   * able to do, since it doesn't know how hijacked classes are
                   * encoded.
                   */
                  env.enclosingClassName.exists(_ == ObjectClass)
                case _ =>
                  false
              }
              if (receivesExemption(newLhs) || receivesExemption(newRhs)) {
                js.BinaryOp(if (op == ===) JSBinaryOp.=== else JSBinaryOp.!==,
                    newLhs, newRhs)
              } else {
                val objectIs =
                  if (!esFeatures.useECMAScript2015) codegenVar("is")
                  else genIdentBracketSelect(genGlobalVarRef("Object"), "is")
                val objectIsCall = js.Apply(objectIs, newLhs :: newRhs :: Nil)
                if (op == ===) objectIsCall
                else js.UnaryOp(JSUnaryOp.!, objectIsCall)
              }

            case Int_== | Double_== | Boolean_== =>
              js.BinaryOp(JSBinaryOp.===, newLhs, newRhs)
            case Int_!= | Double_!= | Boolean_!= =>
              js.BinaryOp(JSBinaryOp.!==, newLhs, newRhs)

            case String_+ =>
              if (lhs.tpe == StringType || rhs.tpe == StringType) {
                js.BinaryOp(JSBinaryOp.+, newLhs, newRhs)
              } else {
                js.BinaryOp(JSBinaryOp.+, js.BinaryOp(JSBinaryOp.+,
                    js.StringLiteral(""), newLhs), newRhs)
              }

            case Int_+ => or0(js.BinaryOp(JSBinaryOp.+, newLhs, newRhs))
            case Int_- =>
              lhs match {
                case IntLiteral(0) => or0(js.UnaryOp(JSUnaryOp.-, newRhs))
                case _             => or0(js.BinaryOp(JSBinaryOp.-, newLhs, newRhs))
              }
            case Int_* => genCallHelper("imul", newLhs, newRhs)
            case Int_/ =>
              rhs match {
                case IntLiteral(r) if r != 0 =>
                  or0(js.BinaryOp(JSBinaryOp./, newLhs, newRhs))
                case _ =>
                  genCallHelper("intDiv", newLhs, newRhs)
              }
            case Int_% =>
              rhs match {
                case IntLiteral(r) if r != 0 =>
                  or0(js.BinaryOp(JSBinaryOp.%, newLhs, newRhs))
                case _ =>
                  genCallHelper("intMod", newLhs, newRhs)
              }

            case Int_|   => js.BinaryOp(JSBinaryOp.|, newLhs, newRhs)
            case Int_&   => js.BinaryOp(JSBinaryOp.&, newLhs, newRhs)
            case Int_^   =>
              lhs match {
                case IntLiteral(-1) => js.UnaryOp(JSUnaryOp.~, newRhs)
                case _              => js.BinaryOp(JSBinaryOp.^, newLhs, newRhs)
              }
            case Int_<<  => js.BinaryOp(JSBinaryOp.<<, newLhs, newRhs)
            case Int_>>> => or0(js.BinaryOp(JSBinaryOp.>>>, newLhs, newRhs))
            case Int_>>  => js.BinaryOp(JSBinaryOp.>>, newLhs, newRhs)

            case Int_<  => js.BinaryOp(JSBinaryOp.<, newLhs, newRhs)
            case Int_<= => js.BinaryOp(JSBinaryOp.<=, newLhs, newRhs)
            case Int_>  => js.BinaryOp(JSBinaryOp.>, newLhs, newRhs)
            case Int_>= => js.BinaryOp(JSBinaryOp.>=, newLhs, newRhs)

            case Long_+ =>
              if (useBigIntForLongs)
                wrapBigInt64(js.BinaryOp(JSBinaryOp.+, newLhs, newRhs))
              else
                genLongMethodApply(newLhs, LongImpl.+, newRhs)
            case Long_- =>
              lhs match {
                case LongLiteral(0L) =>
                  if (useBigIntForLongs)
                    wrapBigInt64(js.UnaryOp(JSUnaryOp.-, newRhs))
                  else
                    genLongMethodApply(newRhs, LongImpl.UNARY_-)
                case _ =>
                  if (useBigIntForLongs)
                    wrapBigInt64(js.BinaryOp(JSBinaryOp.-, newLhs, newRhs))
                  else
                    genLongMethodApply(newLhs, LongImpl.-, newRhs)
              }
            case Long_* =>
              if (useBigIntForLongs)
                wrapBigInt64(js.BinaryOp(JSBinaryOp.*, newLhs, newRhs))
              else
                genLongMethodApply(newLhs, LongImpl.*, newRhs)
            case Long_/ =>
              if (useBigIntForLongs) {
                rhs match {
                  case LongLiteral(r) if r != 0L =>
                    wrapBigInt64(js.BinaryOp(JSBinaryOp./, newLhs, newRhs))
                  case _ =>
                    genCallHelper("longDiv", newLhs, newRhs)
                }
              } else {
                genLongMethodApply(newLhs, LongImpl./, newRhs)
              }
            case Long_% =>
              if (useBigIntForLongs) {
                rhs match {
                  case LongLiteral(r) if r != 0L =>
                    wrapBigInt64(js.BinaryOp(JSBinaryOp.%, newLhs, newRhs))
                  case _ =>
                    genCallHelper("longMod", newLhs, newRhs)
                }
              } else {
                genLongMethodApply(newLhs, LongImpl.%, newRhs)
              }

            case Long_| =>
              if (useBigIntForLongs)
                wrapBigInt64(js.BinaryOp(JSBinaryOp.|, newLhs, newRhs))
              else
                genLongMethodApply(newLhs, LongImpl.|, newRhs)
            case Long_& =>
              if (useBigIntForLongs)
                wrapBigInt64(js.BinaryOp(JSBinaryOp.&, newLhs, newRhs))
              else
                genLongMethodApply(newLhs, LongImpl.&, newRhs)
            case Long_^ =>
              lhs match {
                case LongLiteral(-1L) =>
                  if (useBigIntForLongs)
                    wrapBigInt64(js.UnaryOp(JSUnaryOp.~, newRhs))
                  else
                    genLongMethodApply(newRhs, LongImpl.UNARY_~)
                case _ =>
                  if (useBigIntForLongs)
                    wrapBigInt64(js.BinaryOp(JSBinaryOp.^, newLhs, newRhs))
                  else
                    genLongMethodApply(newLhs, LongImpl.^, newRhs)
              }
            case Long_<< =>
              if (useBigIntForLongs)
                wrapBigInt64(js.BinaryOp(JSBinaryOp.<<, newLhs, bigIntShiftRhs(newRhs)))
              else
                genLongMethodApply(newLhs, LongImpl.<<, newRhs)
            case Long_>>> =>
              if (useBigIntForLongs)
                wrapBigInt64(js.BinaryOp(JSBinaryOp.>>, wrapBigIntU64(newLhs), bigIntShiftRhs(newRhs)))
              else
                genLongMethodApply(newLhs, LongImpl.>>>, newRhs)
            case Long_>> =>
              if (useBigIntForLongs)
                wrapBigInt64(js.BinaryOp(JSBinaryOp.>>, newLhs, bigIntShiftRhs(newRhs)))
              else
                genLongMethodApply(newLhs, LongImpl.>>, newRhs)

            case Long_== =>
              if (useBigIntForLongs)
                js.BinaryOp(JSBinaryOp.===, newLhs, newRhs)
              else
                genLongMethodApply(newLhs, LongImpl.===, newRhs)
            case Long_!= =>
              if (useBigIntForLongs)
                js.BinaryOp(JSBinaryOp.!==, newLhs, newRhs)
              else
                genLongMethodApply(newLhs, LongImpl.!==, newRhs)
            case Long_< =>
              if (useBigIntForLongs)
                js.BinaryOp(JSBinaryOp.<, newLhs, newRhs)
              else
                genLongMethodApply(newLhs, LongImpl.<, newRhs)
            case Long_<= =>
              if (useBigIntForLongs)
                js.BinaryOp(JSBinaryOp.<=, newLhs, newRhs)
              else
                genLongMethodApply(newLhs, LongImpl.<=, newRhs)
            case Long_> =>
              if (useBigIntForLongs)
                js.BinaryOp(JSBinaryOp.>, newLhs, newRhs)
              else
                genLongMethodApply(newLhs, LongImpl.>, newRhs)
            case Long_>= =>
              if (useBigIntForLongs)
                js.BinaryOp(JSBinaryOp.>=, newLhs, newRhs)
              else
                genLongMethodApply(newLhs, LongImpl.>=, newRhs)

            case Float_+ => genFround(js.BinaryOp(JSBinaryOp.+, newLhs, newRhs))
            case Float_- =>
              genFround(lhs match {
                case DoubleLiteral(0.0) => js.UnaryOp(JSUnaryOp.-, newRhs)
                case _                  => js.BinaryOp(JSBinaryOp.-, newLhs, newRhs)
              })
            case Float_* => genFround(js.BinaryOp(JSBinaryOp.*, newLhs, newRhs))
            case Float_/ => genFround(js.BinaryOp(JSBinaryOp./, newLhs, newRhs))
            case Float_% => genFround(js.BinaryOp(JSBinaryOp.%, newLhs, newRhs))

            case Double_+ => js.BinaryOp(JSBinaryOp.+, newLhs, newRhs)
            case Double_- =>
              lhs match {
                case DoubleLiteral(0.0) => js.UnaryOp(JSUnaryOp.-, newRhs)
                case _                  => js.BinaryOp(JSBinaryOp.-, newLhs, newRhs)
              }
            case Double_* => js.BinaryOp(JSBinaryOp.*, newLhs, newRhs)
            case Double_/ => js.BinaryOp(JSBinaryOp./, newLhs, newRhs)
            case Double_% => js.BinaryOp(JSBinaryOp.%, newLhs, newRhs)

            case Double_<  => js.BinaryOp(JSBinaryOp.<, newLhs, newRhs)
            case Double_<= => js.BinaryOp(JSBinaryOp.<=, newLhs, newRhs)
            case Double_>  => js.BinaryOp(JSBinaryOp.>, newLhs, newRhs)
            case Double_>= => js.BinaryOp(JSBinaryOp.>=, newLhs, newRhs)

            case Boolean_| => !(!js.BinaryOp(JSBinaryOp.|, newLhs, newRhs))
            case Boolean_& => !(!js.BinaryOp(JSBinaryOp.&, newLhs, newRhs))
          }

        case NewArray(typeRef, lengths) =>
          genCallHelper("newArrayObject",
              genClassDataOf(typeRef),
              js.ArrayConstr(lengths.map(transformExprNoChar)))

        case ArrayValue(typeRef, elems) =>
          val preserveChar = typeRef match {
            case ArrayTypeRef(CharRef, 1) => true
            case _                        => false
          }
          genArrayValue(typeRef, elems.map(transformExpr(_, preserveChar)))

        case ArrayLength(array) =>
          genIdentBracketSelect(js.DotSelect(transformExprNoChar(array),
              js.Ident("u")), "length")

        case ArraySelect(array, index) =>
          val newArray = transformExprNoChar(array)
          val newIndex = transformExprNoChar(index)
          semantics.arrayIndexOutOfBounds match {
            case CheckedBehavior.Compliant | CheckedBehavior.Fatal =>
              js.Apply(js.DotSelect(newArray, js.Ident("get")), List(newIndex))
            case CheckedBehavior.Unchecked =>
              js.BracketSelect(js.DotSelect(newArray, js.Ident("u")), newIndex)
          }

        case tree: RecordSelect =>
          js.VarRef(makeRecordFieldIdentForVarRef(tree))

        case IsInstanceOf(expr, testType) =>
          genIsInstanceOf(transformExprNoChar(expr), testType)

        case AsInstanceOf(expr, tpe) =>
          genAsInstanceOf(transformExprNoChar(expr), tpe)

        case GetClass(expr) =>
          genCallHelper("objectGetClass", transformExprNoChar(expr))

        case Transient(CallHelper(helper, args)) =>
          helper match {
            case "classDataOf" =>
              args.head match {
                case ClassOf(tpe) =>
                  genClassDataOf(tpe)
                case jlClass =>
                  js.DotSelect(transformExprNoChar(jlClass), js.Ident("jl_Class__f_data"))
              }
            case "arrayDataOf" =>
              js.Apply(js.DotSelect(transformExprNoChar(args.head),
                  js.Ident("getArrayOf")), Nil)
            case "zeroOf" =>
              js.DotSelect(
                  js.DotSelect(transformExprNoChar(args.head), js.Ident("jl_Class__f_data")),
                  js.Ident("zero"))
            case _ =>
              genCallHelper(helper,
                  args.map(transformExpr(_, preserveChar = true)): _*)
          }

        // JavaScript expressions

        case JSNew(constr, args) =>
          js.New(transformExprNoChar(constr), args.map(transformJSArg))

        case JSPrivateSelect(qualifier, className, field) =>
          genJSPrivateSelect(transformExprNoChar(qualifier), className, field)

        case JSSelect(qualifier, item) =>
          genBracketSelect(transformExprNoChar(qualifier),
              transformExprNoChar(item))

        case JSFunctionApply(fun, args) =>
          /* Protect the fun so that if it is, e.g.,
           * path.f
           * we emit
           * (0, path.f)(args...)
           * instead of
           * path.f(args...)
           * If we emit the latter, then `this` will be bound to `path` in
           * `f`, which is sometimes extremely harmful (e.g., for builtin
           * methods of `window`).
           *
           * A bare identifier `eval` also need to be protected in the same
           * way, because calling a bare `eval` executes the code in the
           * current lexical scope, as opposed to the global scope.
           */
          val transformedFun = transformExprNoChar(fun)
          val protectedFun = transformedFun match {
            case _:js.DotSelect | _:js.BracketSelect |
                js.VarRef(js.Ident("eval", _)) =>
              js.Block(js.IntLiteral(0), transformedFun)
            case _ =>
              transformedFun
          }
          js.Apply(protectedFun, args.map(transformJSArg))

        case JSMethodApply(receiver, method, args) =>
          js.Apply(genBracketSelect(transformExprNoChar(receiver),
              transformExprNoChar(method)), args.map(transformJSArg))

        case JSSuperSelect(superClass, qualifier, item) =>
          genCallHelper("superGet", transformExprNoChar(superClass),
              transformExprNoChar(qualifier), transformExprNoChar(item))

        case JSImportCall(arg) =>
          js.ImportCall(transformExprNoChar(arg))

        case LoadJSConstructor(className) =>
          extractWithGlobals(genJSClassConstructor(className))

        case LoadJSModule(className) =>
          globalKnowledge.getJSNativeLoadSpec(className) match {
            case None =>
              // this is a non-native JS module class
              genLoadModule(className)

            case Some(spec) =>
              extractWithGlobals(
                  genLoadJSFromSpec(spec, keepOnlyDangerousVarNames = false))
          }

        case JSUnaryOp(op, lhs) =>
          val transformedLhs = transformExprNoChar(lhs)
          val protectedLhs = if (op == JSUnaryOp.typeof && lhs.isInstanceOf[JSGlobalRef]) {
            /* #3822 We protect the argument so that it throws a ReferenceError
             * if the global variable is not defined at all, as specified.
             */
            js.Block(js.IntLiteral(0), transformedLhs)
          } else {
            transformedLhs
          }
          js.UnaryOp(op, protectedLhs)

        case JSBinaryOp(op, lhs, rhs) =>
          js.BinaryOp(op, transformExprNoChar(lhs), transformExprNoChar(rhs))

        case JSArrayConstr(items) =>
          js.ArrayConstr(items.map(transformJSArg))

        case JSObjectConstr(fields) =>
          js.ObjectConstr(fields.map { field =>
            val key = field._1
            implicit val pos = key.pos
            val newKey = key match {
              case StringLiteral(s) => js.StringLiteral(s)
              case _                => js.ComputedName(transformExprNoChar(key))
            }
            (newKey, transformExprNoChar(field._2))
          })

        case JSGlobalRef(name) =>
          js.VarRef(transformGlobalVarIdent(name))

        case JSTypeOfGlobalRef(globalRef) =>
          js.UnaryOp(JSUnaryOp.typeof, transformExprNoChar(globalRef))

        case JSLinkingInfo() =>
          codegenVar("linkingInfo")

        // Literals

        case Undefined()            => js.Undefined()
        case Null()                 => js.Null()
        case BooleanLiteral(value)  => js.BooleanLiteral(value)
        case CharLiteral(value)     => js.IntLiteral(value.toInt)
        case ByteLiteral(value)     => js.IntLiteral(value.toInt)
        case ShortLiteral(value)    => js.IntLiteral(value.toInt)
        case IntLiteral(value)      => js.IntLiteral(value)
        case FloatLiteral(value)    => js.DoubleLiteral(value.toDouble)
        case DoubleLiteral(value)   => js.DoubleLiteral(value)
        case StringLiteral(value)   => js.StringLiteral(value)

        case LongLiteral(0L) =>
          genLongZero()
        case LongLiteral(value) =>
          if (useBigIntForLongs) {
            js.BigIntLiteral(value)
          } else {
            val (lo, hi) = LongImpl.extractParts(value)
            genScalaClassNew(
                LongImpl.RuntimeLongClass, LongImpl.initFromParts,
                js.IntLiteral(lo), js.IntLiteral(hi))
          }

        case ClassOf(typeRef) =>
          genClassOf(typeRef)

        // Atomic expressions

        case VarRef(name) =>
          if (env.isLocalVar(name))
            js.VarRef(transformLocalVarIdent(name))
          else
            codegenVar("cc", genName(name.name))

        case Transient(JSVarRef(name, _)) =>
          js.VarRef(name)

        case This() =>
          env.thisIdent.fold[js.Tree] {
            js.This()
          } { ident =>
            js.VarRef(ident)
          }

        case Closure(arrow, captureParams, params, body, captureValues) =>
          val innerFunction = {
            desugarToFunctionInternal(arrow, params, body, isStat = false,
                Env.empty(AnyType).withParams(captureParams ++ params))
          }

          if (captureParams.isEmpty) {
            innerFunction
          } else {
            js.Apply(
                genArrowFunction(captureParams.map(transformParamDef), {
                  js.Return(innerFunction)
                }),
                captureValues.zip(captureParams).map {
                  case (value, param) => transformExpr(value, param.ptpe)
                })
          }

        case CreateJSClass(className, captureValues) =>
          val transformedArgs = if (captureValues.forall(_.tpe != CharType)) {
            // Fast path
            captureValues.map(transformExpr(_, preserveChar = true))
          } else {
            val expectedTypes =
              globalKnowledge.getJSClassCaptureTypes(className).get
            for ((value, expectedType) <- captureValues.zip(expectedTypes))
              yield transformExpr(value, expectedType)
          }
          js.Apply(codegenVar("a", className), transformedArgs)

        // Invalid trees

        case _ =>
          throw new IllegalArgumentException(
              "Invalid tree in JSDesugar.transformExpr() of class " +
              tree.getClass)
      }

      if (preserveChar || tree.tpe != CharType)
        baseResult
      else
        genCallHelper("bC", baseResult)
    }

    def isMaybeHijackedClass(tpe: Type): Boolean = tpe match {
      case ClassType(className) =>
        MaybeHijackedClasses.contains(className)
      case AnyType | UndefType | BooleanType | CharType | ByteType | ShortType |
          IntType | LongType | FloatType | DoubleType | StringType =>
        true
      case _ =>
        false
    }

    def typeToBoxedHijackedClass(tpe: Type): ClassName = (tpe: @unchecked) match {
      case ClassType(className) => className
      case AnyType              => ObjectClass
      case UndefType            => BoxedUnitClass
      case BooleanType          => BoxedBooleanClass
      case CharType             => BoxedCharacterClass
      case ByteType             => BoxedByteClass
      case ShortType            => BoxedShortClass
      case IntType              => BoxedIntegerClass
      case LongType             => BoxedLongClass
      case FloatType            => BoxedFloatClass
      case DoubleType           => BoxedDoubleClass
      case StringType           => BoxedStringClass
    }

    /* Ideally, we should dynamically figure out this set. We should test
     * whether a particular method is defined in the receiver's hijacked
     * class: if not, it must be inherited. However, this would require
     * additional global knowledge for no practical reason.
     */
    val hijackedMethodsInheritedFromObject: Set[MethodName] = Set(
        getClassMethodName, cloneMethodName, finalizeMethodName,
        notifyMethodName, notifyAllMethodName
    )

    val hijackedMethodsOfStringWithDispatcher: Set[MethodName] = Set(
        getClassMethodName,
        cloneMethodName,
        finalizeMethodName,
        notifyMethodName,
        notifyAllMethodName,
        toStringMethodName,
        equalsMethodName,
        hashCodeMethodName,
        compareToMethodName,
        lengthMethodName,
        charAtMethodName,
        subSequenceMethodName
    )

    private def transformParamDef(paramDef: ParamDef): js.ParamDef = {
      js.ParamDef(transformLocalVarIdent(paramDef.name, paramDef.originalName),
          paramDef.rest)(
          paramDef.pos)
    }

    private def transformLabelIdent(ident: LabelIdent): js.Ident =
      js.Ident(genName(ident.name))(ident.pos)

    private def transformMethodIdent(ident: MethodIdent): js.Ident =
      js.Ident(genName(ident.name))(ident.pos)

    private def transformLocalVarIdent(ident: LocalIdent): js.Ident =
      js.Ident(transformLocalName(ident.name))(ident.pos)

    private def transformLocalVarIdent(ident: LocalIdent,
        originalName: OriginalName): js.Ident = {
      val jsName = transformLocalName(ident.name)
      js.Ident(jsName, genOriginalName(ident.name, originalName, jsName))(
          ident.pos)
    }

    private def transformGlobalVarIdent(name: String)(
        implicit pos: Position): js.Ident = {
      referenceGlobalName(name)
      js.Ident(name)
    }

    private def genGlobalVarRef(name: String)(
        implicit pos: Position): js.VarRef = {
      js.VarRef(transformGlobalVarIdent(name))
    }

    /* In FunctionEmitter, we must always keep all global var names, not only
     * dangerous ones. This helper makes it less annoying.
     */
    private def genJSClassConstructor(className: ClassName)(
        implicit pos: Position): WithGlobals[js.Tree] = {
      jsGen.genJSClassConstructor(className,
          keepOnlyDangerousVarNames = false)
    }

    private def genApplyStaticLike(field: String, className: ClassName,
        method: MethodIdent, args: List[js.Tree])(
        implicit pos: Position): js.Tree = {
      js.Apply(codegenVar(field, className, method.name), args)
    }

    private def genFround(arg: js.Tree)(implicit pos: Position): js.Tree = {
      genCallHelper("fround", arg)
    }

    private def wrapBigInt32(tree: js.Tree)(implicit pos: Position): js.Tree =
      wrapBigIntN(32, tree)

    private def wrapBigInt64(tree: js.Tree)(implicit pos: Position): js.Tree =
      wrapBigIntN(64, tree)

    private def wrapBigIntN(n: Int, tree: js.Tree)(
        implicit pos: Position): js.Tree = {
      js.Apply(genIdentBracketSelect(genGlobalVarRef("BigInt"), "asIntN"),
          List(js.IntLiteral(n), tree))
    }

    private def wrapBigIntU64(tree: js.Tree)(implicit pos: Position): js.Tree =
      wrapBigIntUN(64, tree)

    private def wrapBigIntUN(n: Int, tree: js.Tree)(
        implicit pos: Position): js.Tree = {
      js.Apply(genIdentBracketSelect(genGlobalVarRef("BigInt"), "asUintN"),
          List(js.IntLiteral(n), tree))
    }

    private def genLongMethodApply(receiver: js.Tree, methodName: MethodName,
        args: js.Tree*)(implicit pos: Position): js.Tree = {
      import TreeDSL._
      js.Apply(receiver DOT genName(methodName), args.toList)
    }
  }
}

private object FunctionEmitter {
  private val UTF8Period: UTF8String = UTF8String(".")

  private val thisOriginalName: OriginalName = OriginalName("this")

  private val MaybeHijackedClasses =
    (HijackedClasses ++ EmitterNames.AncestorsOfHijackedClasses) - ObjectClass

  private final case class JSVarRef(ident: js.Ident, mutable: Boolean)
      extends Transient.Value {

    def printIR(out: org.scalajs.ir.Printers.IRTreePrinter): Unit =
      out.print(ident.name)
  }

  /** A left hand side that can be pushed into a right hand side tree. */
  sealed abstract class Lhs {
    def hasNothingType: Boolean = false
  }

  object Lhs {
    final case class Assign(lhs: Tree) extends Lhs
    final case class VarDef(name: js.Ident, tpe: Type, mutable: Boolean) extends Lhs

    case object ReturnFromFunction extends Lhs {
      override def hasNothingType: Boolean = true
    }

    final case class Return(label: LabelIdent) extends Lhs {
      override def hasNothingType: Boolean = true
    }

    /** Discard the value of rhs (but retain side effects). */
    case object Discard extends Lhs
  }

  // Environment

  final class Env private (
      val thisIdent: Option[js.Ident],
      val expectedReturnType: Type,
      val enclosingClassName: Option[ClassName],
      vars: Map[LocalName, Boolean],
      labeledExprLHSes: Map[LabelName, Lhs],
      labelsTurnedIntoContinue: Set[LabelName],
      defaultBreakTargets: Set[LabelName],
      defaultContinueTargets: Set[LabelName]
  ) {
    def isLocalVar(ident: LocalIdent): Boolean = vars.contains(ident.name)

    def isLocalMutable(ident: LocalIdent): Boolean = {
      /* If we do not know the var, it must be a JS class capture, which must
       * be immutable.
       */
      vars.getOrElse(ident.name, false)
    }

    def lhsForLabeledExpr(label: LabelIdent): Lhs = labeledExprLHSes(label.name)

    def isLabelTurnedIntoContinue(label: LabelName): Boolean =
      labelsTurnedIntoContinue.contains(label)

    def isDefaultBreakTarget(label: LabelName): Boolean =
      defaultBreakTargets.contains(label)

    def isDefaultContinueTarget(label: LabelName): Boolean =
      defaultContinueTargets.contains(label)

    def withEnclosingClassName(enclosingClassName: Option[ClassName]): Env =
      copy(enclosingClassName = enclosingClassName)

    def withThisIdent(thisIdent: Option[js.Ident]): Env =
      copy(thisIdent = thisIdent)

    def withParams(params: List[ParamDef]): Env = {
      params.foldLeft(this) {
        case (env, ParamDef(name, _, _, mutable, _)) =>
          env.withDef(name, mutable)
      }
    }

    def withDef(ident: LocalIdent, mutable: Boolean): Env =
      copy(vars = vars + (ident.name -> mutable))

    def withLabeledExprLHS(label: LabelIdent, lhs: Lhs): Env =
      copy(labeledExprLHSes = labeledExprLHSes + (label.name -> lhs))

    def withTurnLabelIntoContinue(label: LabelName): Env =
      copy(labelsTurnedIntoContinue = labelsTurnedIntoContinue + label)

    def withDefaultBreakTargets(targets: Set[LabelName]): Env =
      copy(defaultBreakTargets = targets)

    def withDefaultContinueTargets(targets: Set[LabelName]): Env =
      copy(defaultContinueTargets = targets)

    private def copy(
        thisIdent: Option[js.Ident] = this.thisIdent,
        expectedReturnType: Type = this.expectedReturnType,
        enclosingClassName: Option[ClassName] = this.enclosingClassName,
        vars: Map[LocalName, Boolean] = this.vars,
        labeledExprLHSes: Map[LabelName, Lhs] = this.labeledExprLHSes,
        labelsTurnedIntoContinue: Set[LabelName] = this.labelsTurnedIntoContinue,
        defaultBreakTargets: Set[LabelName] = this.defaultBreakTargets,
        defaultContinueTargets: Set[LabelName] = this.defaultContinueTargets): Env = {
      new Env(thisIdent, expectedReturnType, enclosingClassName, vars,
          labeledExprLHSes, labelsTurnedIntoContinue, defaultBreakTargets,
          defaultContinueTargets)
    }
  }

  object Env {
    def empty(expectedReturnType: Type): Env = {
      new Env(None, expectedReturnType, None, Map.empty, Map.empty, Set.empty,
          Set.empty, Set.empty)
    }
  }
}<|MERGE_RESOLUTION|>--- conflicted
+++ resolved
@@ -781,22 +781,7 @@
                * cannot clash with anything else in the prototype chain anyway.
                */
 
-<<<<<<< HEAD
-              val zero =
-                if (field.ftpe == CharType) js.VarRef(js.Ident("$bC0"))
-                else genZeroOf(field.ftpe)
-=======
-              def makeObjectMethodApply(methodName: String,
-                  args: List[js.Tree]): js.Tree = {
-                referenceGlobalName("Object")
-                js.Apply(
-                  genIdentBracketSelect(js.VarRef(js.Ident("Object")),
-                      methodName),
-                  args)
-              }
-
               val zero = genBoxedZeroOf(field.ftpe)
->>>>>>> c53faae2
 
               field match {
                 case FieldDef(_, name, _, _) =>
