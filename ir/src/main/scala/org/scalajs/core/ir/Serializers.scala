--- conflicted
+++ resolved
@@ -700,24 +700,6 @@
         case TagWhile    => While(readTree(), readTree(), readOptIdent())
         case TagDoWhile  => DoWhile(readTree(), readTree(), readOptIdent())
 
-<<<<<<< HEAD
-=======
-        case TagTry =>
-          if (!useHacks068)
-            throw new IOException("Invalid tag TagTry")
-
-          val block = readTree()
-          val errVar = readIdent()
-          val handler = readOptTree()
-          val finalizer = readOptTree()
-          val tpe = readType()
-
-          val maybeCatch = handler.fold(block)(
-              handler => TryCatch(block, errVar, handler)(tpe))
-          finalizer.fold(maybeCatch)(
-              finalizer => TryFinally(maybeCatch, finalizer))
-
->>>>>>> 152909f6
         case TagTryCatch =>
           TryCatch(readTree(), readIdent(), readTree())(readType())
 
