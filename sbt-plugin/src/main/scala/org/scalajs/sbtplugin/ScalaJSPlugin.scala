/*                     __                                               *\
**     ________ ___   / /  ___      __ ____  Scala.js sbt plugin        **
**    / __/ __// _ | / /  / _ | __ / // __/  (c) 2013, LAMP/EPFL        **
**  __\ \/ /__/ __ |/ /__/ __ |/_// /_\ \    http://scala-js.org/       **
** /____/\___/_/ |_/____/_/ | |__/ /____/                               **
**                          |/____/                                     **
\*                                                                      */


package org.scalajs.sbtplugin

import scala.language.implicitConversions

import sbt._

import sbtcrossproject._

import org.scalajs.core.ir.ScalaJSVersions

import org.scalajs.core.tools.io._
import org.scalajs.core.tools.linker._
import org.scalajs.core.tools.linker.standard._

import org.scalajs.jsenv.JSEnv

object ScalaJSPlugin extends AutoPlugin {
  /** The global Scala.js IR cache */
  val globalIRCache: IRFileCache = new IRFileCache()

  override def requires: Plugins = plugins.JvmPlugin

  object autoImport {
    import KeyRanks._

    /** The current version of the Scala.js sbt plugin and tool chain. */
    val scalaJSVersion = ScalaJSVersions.current

    // The JS platform for sbt-crossproject
    val JSPlatform = org.scalajs.sbtplugin.JSPlatform

<<<<<<< HEAD
    implicit def JSCrossProjectBuilderOps(
        builder: CrossProject.Builder): JSCrossProjectOps = {
      new JSCrossProjectOps(builder.crossType(CrossType.Full))
=======
    // CrossType
    val CrossType = cross.CrossType

    // Factory methods for JSEnvs

    /** A non-deprecated version of `RhinoJSEnv` for internal use. */
    private[sbtplugin]
    def RhinoJSEnvInternal(): Def.Initialize[Task[RhinoJSEnv]] = Def.task {
      /* We take the semantics from the linker, since they depend on the stage.
       * This way we are sure we agree on the semantics with the linker.
       */
      import ScalaJSPluginInternal.scalaJSRequestsDOMInternal
      val semantics = scalaJSLinker.value.semantics
      val withDOM = scalaJSRequestsDOMInternal.value
      new RhinoJSEnv(semantics, withDOM, internal = ())
>>>>>>> db48d857
    }

    implicit class JSCrossProjectOps(project: CrossProject) {
      def js: Project = project.projects(JSPlatform)

      def jsSettings(ss: Def.SettingsDefinition*): CrossProject =
        jsConfigure(_.settings(ss: _*))

      def jsConfigure(transformer: Project => Project): CrossProject =
        project.configurePlatform(JSPlatform)(transformer)
    }

    // Stage values
    val FastOptStage = Stage.FastOpt
    val FullOptStage = Stage.FullOpt

    // ModuleKind
    val ModuleKind = org.scalajs.core.tools.linker.ModuleKind

    // All our public-facing keys

<<<<<<< HEAD
=======
    val isScalaJSProject = SettingKey[Boolean]("isScalaJSProject",
        "Tests whether the current project is a Scala.js project. " +
        "Do not set the value of this setting (only use it as read-only).",
        BSetting)

    val scalaJSIRCache = TaskKey[globalIRCache.Cache]("scalaJSIRCache",
        "Scala.js internal: Task to access a cache.", KeyRanks.Invisible)

    /** Persisted instance of the Scala.js linker.
     *
     *  This setting must be scoped per project, configuration, and stage task
     *  (`fastOptJS` or `fullOptJS`).
     *
     *  If a task uses the `link` method of the `ClearableLinker`, it must be
     *  protected from running in parallel with any other task doing the same
     *  thing, by tagging the task with the value of [[usesScalaJSLinkerTag]]
     *  in the same scope. The typical shape of such a task will be:
     *  {{{
     *  myTask in (Compile, fastOptJS) := Def.taskDyn {
     *    val linker = (scalaJSLinker in (Compile, fastOptJS)).value
     *    val usesLinkerTag = (usesScalaJSLinkerTag in (Compile, fastOptJS)).value
     *    // Read the `.value` of other settings and tasks here
     *
     *    Def.task {
     *      // Do the actual work of the task here, in particular calling
     *      linker.link(...)
     *    }.tag(usesLinkerTag)
     *  }.value,
     *  }}}
     */
    val scalaJSLinker = SettingKey[ClearableLinker]("scalaJSLinker",
        "Persisted instance of the Scala.js linker", KeyRanks.Invisible)

    /** A tag to indicate that a task is using the value of [[scalaJSLinker]]
     *  and its `link` method.
     *
     *  This setting's value should always be retrieved from the same scope
     *  than [[scalaJSLinker]] was retrieved from.
     *
     *  @see [[scalaJSLinker]]
     */
    val usesScalaJSLinkerTag = SettingKey[Tags.Tag]("usesScalaJSLinkerTag",
        "Tag to indicate that a task uses the link method of the value of " +
        "scalaJSLinker",
        KeyRanks.Invisible)

>>>>>>> db48d857
    val fastOptJS = TaskKey[Attributed[File]]("fastOptJS",
        "Quickly link all compiled JavaScript into a single file", APlusTask)

    val fullOptJS = TaskKey[Attributed[File]]("fullOptJS",
        "Link all compiled JavaScript into a single file and fully optimize", APlusTask)

    val testHtml = TaskKey[Attributed[File]]("testHtml",
        "Create an HTML test runner. Honors `scalaJSStage`.", AMinusTask)

    val scalaJSIR = TaskKey[Attributed[Seq[VirtualScalaJSIRFile with RelativeVirtualFile]]](
        "scalaJSIR", "All the *.sjsir files on the classpath", CTask)

    val scalaJSModuleInitializers = TaskKey[Seq[ModuleInitializer]]("scalaJSModuleInitializers",
        "Module initializers of the Scala.js application, to be called when it starts.",
        AMinusTask)

    val scalaJSUseMainModuleInitializer = SettingKey[Boolean]("scalaJSUseMainModuleInitializer",
        "If true, adds the `mainClass` as a module initializer of the Scala.js module",
        APlusSetting)

    val scalaJSMainModuleInitializer = TaskKey[Option[ModuleInitializer]](
        "scalaJSMainModuleInitializer",
        "The main module initializer, used if " +
        "`scalaJSUseMainModuleInitializer` is true",
        CTask)

    val scalaJSLinkerConfig = SettingKey[StandardLinker.Config](
        "scalaJSLinkerConfig",
        "Configuration of the Scala.js linker",
        BPlusSetting)

    val scalaJSStage = SettingKey[Stage]("scalaJSStage",
        "The optimization stage at which run and test are executed", APlusSetting)

    val scalaJSLinkedFile = TaskKey[VirtualJSFile]("scalaJSLinkedFile",
        "Linked Scala.js file. This is the result of fastOptJS or fullOptJS, " +
        "depending on the stage.", DTask)

    val jsEnv = TaskKey[JSEnv]("jsEnv",
        "The JavaScript environment in which to run and test Scala.js applications.",
        AMinusTask)

    /** All .sjsir files on the fullClasspath, used by scalajsp. */
    val sjsirFilesOnClasspath = TaskKey[Seq[String]]("sjsirFilesOnClasspath",
        "All .sjsir files on the fullClasspath, used by scalajsp",
        KeyRanks.Invisible)

    /** Prints the content of a .sjsir file in human readable form. */
    val scalajsp = InputKey[Unit]("scalajsp",
        "Prints the content of a .sjsir file in human readable form.",
        CTask)

    val jsExecutionFiles = TaskKey[Seq[VirtualJSFile]](
        "jsExecutionFiles",
        "All the JS files given to JS environments on `run`, `test`, etc.",
        BTask)

    val scalaJSJavaSystemProperties = TaskKey[Map[String, String]](
        "scalaJSJavaSystemProperties",
        "List of arguments to pass to the Scala.js Java System.properties.",
        CTask)

    val scalaJSSourceFiles = AttributeKey[Seq[File]]("scalaJSSourceFiles",
        "Files used to compute this value (can be used in FileFunctions later).",
        KeyRanks.Invisible)

    val scalaJSSourceMap = AttributeKey[File]("scalaJSSourceMap",
        "Source map file attached to an Attributed .js file.",
        BSetting)
  }

  import autoImport._

  /** Maps a [[Stage]] to the corresponding [[sbt.Def.TaskKey TaskKey]].
   *
   *  For example, [[Stage.FastOpt]] (aka `FastOptStage`) is mapped to
   *  [[fastOptJS]].
   */
  val stageKeys: Map[Stage, TaskKey[Attributed[File]]] = Map(
      Stage.FastOpt -> fastOptJS,
      Stage.FullOpt -> fullOptJS
  )

  /** Logs the current statistics about the global IR cache. */
  def logIRCacheStats(logger: Logger): Unit =
    logger.debug("Global IR cache stats: " + globalIRCache.stats.logLine)

  override def globalSettings: Seq[Setting[_]] = {
    Seq(
        scalaJSStage := Stage.FastOpt,
<<<<<<< HEAD
        scalaJSClearCacheStats := globalIRCache.clearStats()
    )
  }

  override def projectSettings: Seq[Setting[_]] = scalaJSProjectSettings
=======
        scalaJSUseRhinoInternal := false,
        ScalaJSPluginInternal.scalaJSClearCacheStats := globalIRCache.clearStats()
    )
  }

  override def projectSettings: Seq[Setting[_]] = (
      ScalaJSPluginInternal.scalaJSAbstractSettings ++
      ScalaJSPluginInternal.scalaJSEcosystemSettings
  )

  /** Basic set of settings enabling Scala.js for a configuration.
   *
   *  The `Compile` and `Test` configurations of sbt are already equipped with
   *  these settings. Directly using this method is only necessary if you want
   *  to configure a custom configuration.
   *
   *  Moreover, if your custom configuration is similar in spirit to `Compile`
   *  (resp. `Test`), you should use [[compileConfigSettings]] (resp.
   *  [[testConfigSettings]]) instead.
   */
  def baseConfigSettings: Seq[Setting[_]] =
    ScalaJSPluginInternal.scalaJSConfigSettings

  /** Complete set of settings enabling Scala.js for a `Compile`-like
   *  configuration.
   *
   *  The `Compile` configuration of sbt is already equipped with these
   *  settings. Directly using this method is only necessary if you want to
   *  configure a custom `Compile`-like configuration.
   */
  def compileConfigSettings: Seq[Setting[_]] =
    ScalaJSPluginInternal.scalaJSCompileSettings

  /** Complete set of settings enabling Scala.js for a `Test`-like
   *  configuration.
   *
   *  The `Test` configuration of sbt is already equipped with these settings.
   *  Directly using this method is only necessary if you want to configure a
   *  custom `Test`-like configuration, e.g., `IntegrationTest`.
   */
  def testConfigSettings: Seq[Setting[_]] =
    ScalaJSPluginInternal.scalaJSTestSettings
>>>>>>> db48d857
}<|MERGE_RESOLUTION|>--- conflicted
+++ resolved
@@ -38,27 +38,9 @@
     // The JS platform for sbt-crossproject
     val JSPlatform = org.scalajs.sbtplugin.JSPlatform
 
-<<<<<<< HEAD
     implicit def JSCrossProjectBuilderOps(
         builder: CrossProject.Builder): JSCrossProjectOps = {
       new JSCrossProjectOps(builder.crossType(CrossType.Full))
-=======
-    // CrossType
-    val CrossType = cross.CrossType
-
-    // Factory methods for JSEnvs
-
-    /** A non-deprecated version of `RhinoJSEnv` for internal use. */
-    private[sbtplugin]
-    def RhinoJSEnvInternal(): Def.Initialize[Task[RhinoJSEnv]] = Def.task {
-      /* We take the semantics from the linker, since they depend on the stage.
-       * This way we are sure we agree on the semantics with the linker.
-       */
-      import ScalaJSPluginInternal.scalaJSRequestsDOMInternal
-      val semantics = scalaJSLinker.value.semantics
-      val withDOM = scalaJSRequestsDOMInternal.value
-      new RhinoJSEnv(semantics, withDOM, internal = ())
->>>>>>> db48d857
     }
 
     implicit class JSCrossProjectOps(project: CrossProject) {
@@ -79,13 +61,6 @@
     val ModuleKind = org.scalajs.core.tools.linker.ModuleKind
 
     // All our public-facing keys
-
-<<<<<<< HEAD
-=======
-    val isScalaJSProject = SettingKey[Boolean]("isScalaJSProject",
-        "Tests whether the current project is a Scala.js project. " +
-        "Do not set the value of this setting (only use it as read-only).",
-        BSetting)
 
     val scalaJSIRCache = TaskKey[globalIRCache.Cache]("scalaJSIRCache",
         "Scala.js internal: Task to access a cache.", KeyRanks.Invisible)
@@ -128,7 +103,6 @@
         "scalaJSLinker",
         KeyRanks.Invisible)
 
->>>>>>> db48d857
     val fastOptJS = TaskKey[Attributed[File]]("fastOptJS",
         "Quickly link all compiled JavaScript into a single file", APlusTask)
 
@@ -202,10 +176,10 @@
 
   import autoImport._
 
-  /** Maps a [[Stage]] to the corresponding [[sbt.Def.TaskKey TaskKey]].
+  /** Maps a [[Stage]] to the corresponding `TaskKey`.
    *
    *  For example, [[Stage.FastOpt]] (aka `FastOptStage`) is mapped to
-   *  [[fastOptJS]].
+   *  [[autoImport.fastOptJS fastOptJS]].
    */
   val stageKeys: Map[Stage, TaskKey[Attributed[File]]] = Map(
       Stage.FastOpt -> fastOptJS,
@@ -219,22 +193,12 @@
   override def globalSettings: Seq[Setting[_]] = {
     Seq(
         scalaJSStage := Stage.FastOpt,
-<<<<<<< HEAD
-        scalaJSClearCacheStats := globalIRCache.clearStats()
-    )
-  }
-
-  override def projectSettings: Seq[Setting[_]] = scalaJSProjectSettings
-=======
-        scalaJSUseRhinoInternal := false,
         ScalaJSPluginInternal.scalaJSClearCacheStats := globalIRCache.clearStats()
     )
   }
 
-  override def projectSettings: Seq[Setting[_]] = (
-      ScalaJSPluginInternal.scalaJSAbstractSettings ++
-      ScalaJSPluginInternal.scalaJSEcosystemSettings
-  )
+  override def projectSettings: Seq[Setting[_]] =
+    ScalaJSPluginInternal.scalaJSProjectSettings
 
   /** Basic set of settings enabling Scala.js for a configuration.
    *
@@ -268,5 +232,4 @@
    */
   def testConfigSettings: Seq[Setting[_]] =
     ScalaJSPluginInternal.scalaJSTestSettings
->>>>>>> db48d857
 }