package org.scalajs.sbtplugin

import scala.annotation.tailrec

import java.util.IllegalFormatException
import java.util.concurrent.atomic.AtomicReference

import sbt._
import Keys._
import complete.Parser
import complete.DefaultParsers._

import sbtcrossproject.CrossPlugin.autoImport._

import Loggers._
import SBTCompat._
import SBTCompat.formatImplicits._
import SBTCompat.formatImplicits.seqFormat

import org.scalajs.core.tools.io.{IO => _, _}
import org.scalajs.core.tools.linker._
import org.scalajs.core.tools.linker.standard._

import org.scalajs.jsenv._
import org.scalajs.jsenv.nodejs.NodeJSEnv

import org.scalajs.core.ir
import org.scalajs.core.ir.Utils.escapeJS
import org.scalajs.core.ir.ScalaJSVersions
import org.scalajs.core.ir.Printers.IRTreePrinter

import org.scalajs.testadapter.{FrameworkDetector, HTMLRunnerBuilder}

import scala.util.Try
import scala.collection.mutable

import java.io.FileNotFoundException
import java.nio.charset.Charset

/** Contains settings used by ScalaJSPlugin that should not be automatically
 *  be in the *.sbt file's scope.
 */
object ScalaJSPluginInternal {

  import ScalaJSPlugin.autoImport.{ModuleKind => _, _}

  /** The global Scala.js IR cache */
  val globalIRCache: IRFileCache = new IRFileCache()

  private val allocatedIRCaches =
    new AtomicReference[List[globalIRCache.Cache]](Nil)

  /** Allocates a new IR cache linked to the [[globalIRCache]].
   *
   *  The allocated IR cache will automatically be freed when the build is
   *  unloaded.
   */
  private def newIRCache: globalIRCache.Cache = {
    val cache = globalIRCache.newCache

    @tailrec
    def registerLoop(): Unit = {
      val prevValue = allocatedIRCaches.get()
      if (!allocatedIRCaches.compareAndSet(prevValue, cache :: prevValue))
        registerLoop()
    }
    registerLoop()

    cache
  }

  private[sbtplugin] def freeAllIRCaches(): Unit = {
    val allCaches = allocatedIRCaches.getAndSet(Nil)
    for (cache <- allCaches)
      cache.free()
  }

  /** Non-deprecated alias of `scalaJSClearCacheStats` for internal use. */
  private[sbtplugin] val scalaJSClearCacheStatsInternal = TaskKey[Unit](
      "scalaJSClearCacheStats",
      "Scala.js internal: Clear the global IR cache's statistics. Used to " +
      "implement cache statistics.", KeyRanks.Invisible)

<<<<<<< HEAD
=======
  @deprecated("Not used anymore.", "0.6.20")
  val scalaJSClearCacheStats = scalaJSClearCacheStatsInternal

  /** Dummy setting to ensure we do not fork in Scala.js run & test. */
  val scalaJSEnsureUnforked = SettingKey[Boolean]("ensureUnforked",
      "Scala.js internal: Fails if fork is true.", KeyRanks.Invisible)

>>>>>>> 9371fa90
  val scalaJSLinker: SettingKey[ClearableLinker] =
    ScalaJSPlugin.autoImport.scalaJSLinker

  val usesScalaJSLinkerTag: SettingKey[Tags.Tag] =
    ScalaJSPlugin.autoImport.usesScalaJSLinkerTag

  /** Non-deprecated alias of `scalaJSIRCacheHolder` for internal use. */
  private[sbtplugin] val scalaJSIRCacheHolderInternal = SettingKey[globalIRCache.Cache](
      "scalaJSIRCacheHolder",
      "Scala.js internal: Setting to persist a cache. Do NOT use this directly. " +
      "Use scalaJSIRCache instead.", KeyRanks.Invisible)

  @deprecated("Use scalaJSIRCache instead", "0.6.20")
  val scalaJSIRCacheHolder = scalaJSIRCacheHolderInternal

  val scalaJSIRCache: TaskKey[globalIRCache.Cache] =
    ScalaJSPlugin.autoImport.scalaJSIRCache

  /** All .sjsir files on the fullClasspath, used by scalajsp. */
  val sjsirFilesOnClasspath: TaskKey[Seq[String]] =
    ScalaJSPlugin.autoImport.sjsirFilesOnClasspath

  val scalaJSSourceFiles: AttributeKey[Seq[File]] =
    ScalaJSPlugin.autoImport.scalaJSSourceFiles

  val stageKeys: Map[Stage, TaskKey[Attributed[File]]] =
    ScalaJSPlugin.stageKeys

  /* #2798 -- On Java 9+, the parallel collections on 2.10 die with a
   * `NumberFormatException` and prevent the linker from working.
   *
   * By default, we therefore pre-emptively disable the parallel optimizer in
   * case the parallel collections cannot deal with the current version of
   * Java.
   *
   * TODO This will automatically "fix itself" once we upgrade to sbt 1.x,
   * which uses Scala 2.12. We should get rid of that workaround at that point
   * for tidiness, though.
   */
  private val DefaultParallelLinker: Boolean = {
    try {
      scala.util.Properties.isJavaAtLeast("1.8")
      true
    } catch {
      case _: NumberFormatException => false
    }
  }

  def logIRCacheStats(logger: Logger): Unit =
    ScalaJSPlugin.logIRCacheStats(logger)

  /** Patches the IncOptions so that .sjsir files are pruned as needed. */
  def scalaJSPatchIncOptions(incOptions: IncOptions): IncOptions =
    SBTCompat.scalaJSPatchIncOptions(incOptions)

  /** Settings for the production key (e.g. fastOptJS) of a given stage */
  private def scalaJSStageSettings(stage: Stage,
      key: TaskKey[Attributed[File]]): Seq[Setting[_]] = Seq(

      scalaJSLinker in key := {
        val config = (scalaJSLinkerConfig in key).value

        if (config.moduleKind != scalaJSLinkerConfig.value.moduleKind) {
          val projectID = thisProject.value.id
          val configName = configuration.value.name
          val keyName = key.key.label
          sLog.value.warn(
              s"The module kind in `scalaJSLinkerConfig in ($projectID, " +
              s"$configName, $keyName)` is different than the one `in " +
              s"`($projectID, $configName)`. " +
              "Some things will go wrong.")
        }

        new ClearableLinker(() => StandardLinker(config), config.batchMode)
      },

      // Have `clean` reset the state of the incremental linker
      clean in (This, Zero, This) := {
        val _ = (clean in (This, Zero, This)).value
        (scalaJSLinker in key).value.clear()
        ()
      },

      usesScalaJSLinkerTag in key := {
        val projectPart = thisProject.value.id
        val configPart = configuration.value.name

        val stagePart = stage match {
          case Stage.FastOpt => "fastopt"
          case Stage.FullOpt => "fullopt"
        }

        Tags.Tag(s"uses-scalajs-linker-$projectPart-$configPart-$stagePart")
      },

      // Prevent this linker from being used concurrently
      concurrentRestrictions in Global +=
        Tags.limit((usesScalaJSLinkerTag in key).value, 1),

      key := Def.taskDyn {
        /* It is very important that we evaluate all of those `.value`s from
         * here, and not from within the `Def.task { ... }`, otherwise the
         * relevant dependencies will not show up in `inspect tree`. We use a
         * `Def.taskDyn` only to be able to tag the inner task with a tag that
         * is setting-dependent. But otherwise, the task does not have actually
         * dynamic dependencies, so `inspect tree` is happy with it.
         */
        val s = streams.value
        val irInfo = (scalaJSIR in key).value
        val moduleInitializers = scalaJSModuleInitializers.value
        val output = (artifactPath in key).value
        val linker = (scalaJSLinker in key).value
        val usesLinkerTag = (usesScalaJSLinkerTag in key).value

        Def.task {
          val log = s.log
          val realFiles = irInfo.get(scalaJSSourceFiles).get
          val ir = irInfo.data

          FileFunction.cached(s.cacheDirectory, FilesInfo.lastModified,
              FilesInfo.exists) { _ => // We don't need the files

            val stageName = stage match {
              case Stage.FastOpt => "Fast"
              case Stage.FullOpt => "Full"
            }

            log.info(s"$stageName optimizing $output")

            IO.createDirectory(output.getParentFile)

            linker.link(ir, moduleInitializers,
                AtomicWritableFileVirtualJSFile(output),
                sbtLogger2ToolsLogger(log))

            logIRCacheStats(log)

            Set(output)
          } (realFiles.toSet)

          val sourceMapFile = FileVirtualJSFile(output).sourceMapFile
          Attributed.blank(output).put(scalaJSSourceMap, sourceMapFile)
        }.tag(usesLinkerTag)
      }.value,

      scalaJSLinkedFile in key := new FileVirtualJSFile(key.value.data)
  )

  private def dispatchSettingKeySettings[T](key: SettingKey[T]) = Seq(
      key := Def.settingDyn {
        val stageKey = stageKeys(scalaJSStage.value)
        Def.setting { (key in stageKey).value }
      }.value
  )

  private def dispatchTaskKeySettings[T](key: TaskKey[T]) = Seq(
      key := Def.settingDyn {
        val stageKey = stageKeys(scalaJSStage.value)
        Def.task { (key in stageKey).value }
      }.value
  )

  private def scalajspSettings: Seq[Setting[_]] = {
    def sjsirFileOnClasspathParser(
        relPaths: Seq[String]): Parser[String] = {
      OptSpace ~> StringBasic
        .examples(ScalajspUtils.relPathsExamples(relPaths))
    }

    def scalajspParser(state: State, relPaths: Seq[String]): Parser[String] =
      sjsirFileOnClasspathParser(relPaths)

    val parser = loadForParser(sjsirFilesOnClasspath) { (state, relPaths) =>
      scalajspParser(state, relPaths.getOrElse(Nil))
    }

    Seq(
        sjsirFilesOnClasspath := Def.task {
          scalaJSIR.value.data.map(_.relativePath).toSeq
        }.storeAs(sjsirFilesOnClasspath).triggeredBy(scalaJSIR).value,

        scalajsp := {
          val relPath = parser.parsed

          val vfile = scalaJSIR.value.data
              .find(_.relativePath == relPath)
              .getOrElse(throw new FileNotFoundException(relPath))

          val stdout = new java.io.PrintWriter(System.out)
          new IRTreePrinter(stdout).print(vfile.tree)
          stdout.flush()

          logIRCacheStats(streams.value.log)
        }
    )
  }

  /** Collect certain file types from a classpath.
   *
   *  @param cp Classpath to collect from
   *  @param filter Filter for (real) files of interest (not in jars)
   *  @param collectJar Collect elements from a jar (called for all jars)
   *  @param collectFile Collect a single file. Params are the file and the
   *      relative path of the file (to its classpath entry root).
   *  @return Collected elements attributed with physical files they originated
   *      from (key: scalaJSSourceFiles).
   */
  private def collectFromClasspath[T](cp: Def.Classpath, filter: FileFilter,
      collectJar: VirtualJarFile => Seq[T],
      collectFile: (File, String) => T): Attributed[Seq[T]] = {

    val realFiles = Seq.newBuilder[File]
    val results = Seq.newBuilder[T]

    for (cpEntry <- Attributed.data(cp) if cpEntry.exists) {
      if (cpEntry.isFile && cpEntry.getName.endsWith(".jar")) {
        realFiles += cpEntry
        val vf = new FileVirtualBinaryFile(cpEntry) with VirtualJarFile
        results ++= collectJar(vf)
      } else if (cpEntry.isDirectory) {
        for {
          (file, relPath0) <- Path.selectSubpaths(cpEntry, filter)
        } {
          val relPath = relPath0.replace(java.io.File.separatorChar, '/')
          realFiles += file
          results += collectFile(file, relPath)
        }
      } else {
        throw new IllegalArgumentException(
            "Illegal classpath entry: " + cpEntry.getPath)
      }
    }

    Attributed.blank(results.result()).put(scalaJSSourceFiles, realFiles.result())
  }

  val scalaJSConfigSettings: Seq[Setting[_]] = Seq(
      incOptions ~= scalaJSPatchIncOptions
  ) ++ (
      scalajspSettings ++
      stageKeys.flatMap((scalaJSStageSettings _).tupled) ++
      dispatchTaskKeySettings(scalaJSLinkedFile) ++
      dispatchSettingKeySettings(scalaJSLinker) ++
      dispatchSettingKeySettings(usesScalaJSLinkerTag)
  ) ++ (
      Seq(fastOptJS, fullOptJS).map { key =>
        moduleName in key := {
          val configSuffix = configuration.value match {
            case Compile => ""
            case config  => "-" + config.name
          }
          moduleName.value + configSuffix
        }
      }
  ) ++ Seq(
      // Note: this cache is not cleared by the sbt's clean task.
      scalaJSIRCacheHolderInternal := newIRCache,
      scalaJSIRCache := scalaJSIRCacheHolderInternal.value,

      scalaJSIR := {
        val rawIR = collectFromClasspath(fullClasspath.value, "*.sjsir",
            collectJar = Seq(_),
            collectFile = FileVirtualScalaJSIRFile.relative)

        val cache = scalaJSIRCache.value
        rawIR.map(cache.cached)
      },

      artifactPath in fastOptJS :=
        ((crossTarget in fastOptJS).value /
            ((moduleName in fastOptJS).value + "-fastopt.js")),

      artifactPath in fullOptJS :=
        ((crossTarget in fullOptJS).value /
            ((moduleName in fullOptJS).value + "-opt.js")),

      scalaJSLinkerConfig in fullOptJS ~= { prevConfig =>
        prevConfig
          .withSemantics(_.optimized)
          .withClosureCompiler(prevConfig.outputMode == OutputMode.ECMAScript51Isolated)
      },

      console := console.dependsOn(Def.task {
        streams.value.log.warn("Scala REPL doesn't work with Scala.js. You " +
            "are running a JVM REPL. JavaScript things won't work.")
      }).value,

      /* Do not inherit jsExecutionFiles from the parent configuration.
       * Instead, always derive them straight from the Zero configuration
       * scope.
       */
      jsExecutionFiles := (jsExecutionFiles in (This, Zero, This)).value,

      scalaJSJavaSystemProperties ++= {
        val javaSysPropsPattern = "-D([^=]*)=(.*)".r
        javaOptions.value.map {
          case javaSysPropsPattern(propName, propValue) => (propName, propValue)
          case opt =>
            throw new MessageOnlyException(
                "Scala.js javaOptions can only be \"-D<key>=<value>\"," +
                " but received: " + opt)
        }.toMap
      },

      // Optionally add a JS file defining Java system properties
      jsExecutionFiles ++= {
        val javaSystemProperties = scalaJSJavaSystemProperties.value
        if (javaSystemProperties.isEmpty) {
          Nil
        } else {
          val formattedProps = javaSystemProperties.map {
            case (propName, propValue) =>
              "\"" + escapeJS(propName) + "\": \"" + escapeJS(propValue) + "\""
          }
          val code = {
            "var __ScalaJSEnv = (typeof __ScalaJSEnv === \"object\" && __ScalaJSEnv) ? __ScalaJSEnv : {};\n" +
            "__ScalaJSEnv.javaSystemProperties = {" + formattedProps.mkString(", ") + "};\n"
          }
          Seq(new MemVirtualJSFile("setJavaSystemProperties.js").withContent(code))
        }
      },

      // Crucially, add the Scala.js linked file to the JS files
      jsExecutionFiles += scalaJSLinkedFile.value,

      scalaJSMainModuleInitializer := {
        mainClass.value.map { mainCl =>
          ModuleInitializer.mainMethodWithArgs(mainCl, "main")
        }
      },

      /* Do not inherit scalaJSModuleInitializers from the parent configuration.
       * Instead, always derive them straight from the Zero configuration
       * scope.
       */
      scalaJSModuleInitializers :=
        (scalaJSModuleInitializers in (This, Zero, This)).value,

      scalaJSModuleInitializers ++= {
        if (scalaJSUseMainModuleInitializer.value) {
          Seq(scalaJSMainModuleInitializer.value.getOrElse {
            throw new MessageOnlyException(
                "No main module initializer was specified (possibly because " +
                "no or multiple main classes were found), but " +
                "scalaJSUseMainModuleInitializer was set to true. " +
                "You can explicitly specify it either with " +
                "`mainClass := Some(...)` or with " +
                "`scalaJSMainModuleInitializer := Some(...)`")
          })
        } else {
          Seq.empty
        }
      },

      run := {
        if (!scalaJSUseMainModuleInitializer.value) {
          throw new MessageOnlyException("`run` is only supported with " +
              "scalaJSUseMainModuleInitializer := true")
        }

        val log = streams.value.log
        val env = jsEnv.value
        val files = jsExecutionFiles.value

        log.info("Running " + mainClass.value.getOrElse("<unknown class>"))
        log.debug(s"with JSEnv ${env.name}")

        env.jsRunner(files).run(sbtLogger2ToolsLogger(log), ConsoleJSConsole)
      },

      runMain := {
        throw new MessageOnlyException("`runMain` is not supported in Scala.js")
      }
  )

  val scalaJSCompileSettings: Seq[Setting[_]] = (
      scalaJSConfigSettings
  )

  private val scalaJSTestFrameworkSettings = Seq(
      loadedTestFrameworks := {
        if (fork.value) {
          throw new MessageOnlyException(
              "`test` tasks in a Scala.js project require " +
              "`fork in Test := false`.")
        }

        val env = jsEnv.value match {
          case env: ComJSEnv => env

          case env =>
            throw new MessageOnlyException(
                s"You need a ComJSEnv to test (found ${env.name})")
        }

        val files = jsExecutionFiles.value

        val moduleKind = scalaJSLinkerConfig.value.moduleKind
        val moduleIdentifier = moduleKind match {
          case ModuleKind.NoModule       => None
          case ModuleKind.CommonJSModule => Some(scalaJSLinkedFile.value.path)
        }

        val frameworksAndTheirImplNames =
          testFrameworks.value.map(f => f -> f.implClassNames.toList)

        val logger = sbtLogger2ToolsLogger(streams.value.log)

        FrameworkDetector.detectFrameworks(env, files, moduleKind,
            moduleIdentifier, frameworksAndTheirImplNames, logger)
      },

      // Override default to avoid triggering a test:fastOptJS in a test:compile
      // without loosing autocompletion.
      definedTestNames := {
        definedTests.map(_.map(_.name).distinct)
          .storeAs(definedTestNames).triggeredBy(loadedTestFrameworks).value
      }
  )

  private val scalaJSTestBuildSettings = (
      scalaJSConfigSettings
  )

  private val scalaJSTestHtmlSettings = Seq(
      artifactPath in testHtml := {
        val stageSuffix = scalaJSStage.value match {
          case Stage.FastOpt => "fastopt"
          case Stage.FullOpt => "opt"
        }
        val config = configuration.value.name
        ((crossTarget in testHtml).value /
            ((moduleName in testHtml).value + s"-$stageSuffix-$config.html"))
      },

      testHtml := {
        val log = streams.value.log
        val output = (artifactPath in testHtml).value
        val title = name.value + " - tests"
        val jsFiles = (jsExecutionFiles in testHtml).value

        val frameworks = (loadedTestFrameworks in testHtml).value.toList
        val frameworkImplClassNames =
          frameworks.map(_._1.implClassNames.toList)

        val taskDefs = for (td <- (definedTests in testHtml).value) yield {
          new sbt.testing.TaskDef(td.name, td.fingerprint,
              td.explicitlySpecified, td.selectors)
        }

        HTMLRunnerBuilder.writeToFile(output, title, jsFiles,
            frameworkImplClassNames, taskDefs.toList)

        log.info(s"Wrote HTML test runner. Point your browser to ${output.toURI}")

        Attributed.blank(output)
      }
  )

  val scalaJSTestSettings: Seq[Setting[_]] = (
      scalaJSTestBuildSettings ++
      scalaJSTestFrameworkSettings ++
      scalaJSTestHtmlSettings
  ) ++ Seq(
      /* Always default to false for scalaJSUseMainModuleInitializer in testing
       * configurations, even if it is true in the Global configuration scope.
       */
      scalaJSUseMainModuleInitializer := false
  )

  private val scalaJSProjectBaseSettings = Seq(
      crossPlatform := JSPlatform,

      scalaJSLinkerConfig := {
        StandardLinker.Config()
          .withParallel(DefaultParallelLinker)
      },

      scalaJSModuleInitializers := Seq(),
      scalaJSUseMainModuleInitializer := false,

      jsEnv := new NodeJSEnv(),

      jsExecutionFiles := Nil,

      scalaJSJavaSystemProperties := Map.empty,

      // you will need the Scala.js compiler plugin
      autoCompilerPlugins := true,
      addCompilerPlugin(
          "org.scala-js" % "scalajs-compiler" % scalaJSVersion cross CrossVersion.full),

      libraryDependencies ++= Seq(
          // and of course the Scala.js library
          "org.scala-js" %% "scalajs-library" % scalaJSVersion,
          // also bump the version of the test-interface
          "org.scala-js" %% "scalajs-test-interface" % scalaJSVersion % "test"
      ),

      // and you will want to be cross-compiled on the Scala.js binary version
      crossVersion := ScalaJSCrossVersion.binary
  )

  val scalaJSProjectSettings: Seq[Setting[_]] = (
      scalaJSProjectBaseSettings ++
      inConfig(Compile)(scalaJSCompileSettings) ++
      inConfig(Test)(scalaJSTestSettings)
  )
}<|MERGE_RESOLUTION|>--- conflicted
+++ resolved
@@ -81,16 +81,9 @@
       "Scala.js internal: Clear the global IR cache's statistics. Used to " +
       "implement cache statistics.", KeyRanks.Invisible)
 
-<<<<<<< HEAD
-=======
   @deprecated("Not used anymore.", "0.6.20")
   val scalaJSClearCacheStats = scalaJSClearCacheStatsInternal
 
-  /** Dummy setting to ensure we do not fork in Scala.js run & test. */
-  val scalaJSEnsureUnforked = SettingKey[Boolean]("ensureUnforked",
-      "Scala.js internal: Fails if fork is true.", KeyRanks.Invisible)
-
->>>>>>> 9371fa90
   val scalaJSLinker: SettingKey[ClearableLinker] =
     ScalaJSPlugin.autoImport.scalaJSLinker
 
