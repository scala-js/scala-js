--- conflicted
+++ resolved
@@ -1131,7 +1131,6 @@
       scalaJSExternalCompileSettings
   ).withScalaJSCompiler.dependsOnLibraryNoJar
 
-<<<<<<< HEAD
   lazy val library: Project = project.enablePlugins(
       MyScalaJSPlugin
   ).settings(
@@ -1152,34 +1151,12 @@
       },
 
       inConfig(Compile)(Seq(
-          scalacOptions in doc ++= Seq("-implicits", "-groups"),
-=======
-  lazy val library: Project = Project(
-      id = "library",
-      base = file("library"),
-      settings = (
-          commonSettings ++ publishSettings ++ myScalaJSSettings ++ fatalWarningsSettings
-      ) ++ Seq(
-          name := "Scala.js library",
-          delambdafySetting,
-          exportJars := !isGeneratingEclipse,
-          previousArtifactSetting,
-          mimaBinaryIssueFilters ++= BinaryIncompatibilities.Library,
-          libraryDependencies +=
-            "org.scala-lang" % "scala-reflect" % scalaVersion.value % "provided",
-
-          // js.JSApp is annotated with @JSExportDescendentObjects
-          scalacOptions += "-P:scalajs:suppressExportDeprecations"
-      ) ++ (
-          scalaJSExternalCompileSettings
-      ) ++ inConfig(Compile)(Seq(
           scalacOptions in doc ++= Seq(
               "-implicits",
               "-groups",
               "-doc-title", "Scala.js",
               "-doc-version", scalaJSVersion
           ),
->>>>>>> a4bce397
 
           // Filter doc sources to remove implementation details from doc.
           sources in doc := {
@@ -1504,12 +1481,7 @@
           case _      => true
         }
 
-<<<<<<< HEAD
         val scalaV = scalaVersion.value
-=======
-        val hasBugWithOverriddenMethods =
-          Set("2.12.0", "2.12.1", "2.12.2", "2.12.3", "2.12.4").contains(scalaV)
->>>>>>> a4bce397
 
         /* Can't add require-sam as unmanagedSourceDirectories because of the
          * use of scalacOptions. Hence sources are added individually.
@@ -1527,7 +1499,7 @@
           }
 
           val hasBugWithOverriddenMethods =
-            Set("2.12.0", "2.12.1", "2.12.2", "2.12.3", "2.12.4", "2.13.0-M2").contains(scalaV)
+            Set("2.12.0", "2.12.1", "2.12.2", "2.12.3", "2.12.4").contains(scalaV)
 
           if (hasBugWithOverriddenMethods)
             allSAMSources.filter(_.getName != "SAMWithOverridingBridgesTest.scala")
@@ -1820,37 +1792,11 @@
             .call()
         }
 
-<<<<<<< HEAD
         // Checkout proper ref. We do this anyway so we fail if
         // something is wrong
         val git = Git.open(trgDir)
         s.log.info(s"Checking out Scala source version $ver")
         git.checkout().setName(s"v$ver").call()
-=======
-          libraryDependencies ++= {
-            if (shouldPartest.value) {
-              Seq(
-                  "org.scala-sbt" % "sbt" % sbtVersion.value,
-                  {
-                    val v = scalaVersion.value
-                    if (v == "2.11.0" || v == "2.11.1" || v == "2.11.2")
-                      "org.scala-lang.modules" %% "scala-partest" % "1.0.13"
-                    else if (v.startsWith("2.11."))
-                      "org.scala-lang.modules" %% "scala-partest" % "1.0.16"
-                    else
-                      "org.scala-lang.modules" %% "scala-partest" % "1.1.4"
-                  },
-                  "org.scala-js" % "closure-compiler-java-6" % "v20160517",
-                  "io.apigee" % "rhino" % "1.7R5pre4",
-                  "com.googlecode.json-simple" % "json-simple" % "1.1.1" exclude("junit", "junit")
-              ) ++ (
-                  parallelCollectionsDependencies(scalaVersion.value)
-              )
-            } else {
-              Seq()
-            }
-          },
->>>>>>> a4bce397
 
         trgDir
       },
@@ -1866,7 +1812,7 @@
                 else if (v.startsWith("2.11."))
                   "org.scala-lang.modules" %% "scala-partest" % "1.0.16"
                 else
-                  "org.scala-lang.modules" %% "scala-partest" % "1.1.1"
+                  "org.scala-lang.modules" %% "scala-partest" % "1.1.4"
               }
           )
         } else {
