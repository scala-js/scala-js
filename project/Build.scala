--- conflicted
+++ resolved
@@ -789,6 +789,12 @@
       normalizedName := "sbt-scalajs",
       bintrayProjectName := "sbt-scalajs-plugin", // "sbt-scalajs" was taken
       sbtPlugin := true,
+      sbtVersion in pluginCrossBuild := {
+        scalaVersion.value match {
+          case v if v.startsWith("2.10.") => "0.13.17"
+          case _ => "1.0.0"
+        }
+      },
       scalaBinaryVersion :=
         CrossVersion.binaryScalaVersion(scalaVersion.value),
       previousArtifactSetting,
@@ -804,104 +810,6 @@
           val p = attributed.data.getPath
           p.contains("/org.scala-sbt/") && p.endsWith(".jar")
         }
-<<<<<<< HEAD
-=======
-      }
-  ).withScalaJSCompiler.dependsOn(
-      javalibEx, testSuite % "test->test", irProjectJS
-  )
-
-  lazy val jsEnvs: Project = Project(
-      id = "jsEnvs",
-      base = file("js-envs"),
-      settings = (
-          commonSettings ++ publishSettings ++ fatalWarningsSettings
-      ) ++ Seq(
-          name := "Scala.js JS Envs",
-          libraryDependencies ++= Seq(
-              "org.mozilla" % "rhino" % "1.7.6",
-              "org.webjars" % "envjs" % "1.2"
-          ) ++ ScalaJSPluginInternal.phantomJSJettyModules.map(_ % "provided"),
-          previousArtifactSetting,
-          mimaBinaryIssueFilters ++= BinaryIncompatibilities.JSEnvs
-      )
-  ).dependsOn(tools)
-
-  lazy val jsEnvsTestKit: Project = Project(
-      id = "jsEnvsTestKit",
-      base = file("js-envs-test-kit"),
-      settings = (
-          commonSettings ++ publishSettings ++ fatalWarningsSettings
-      ) ++ Seq(
-          name := "Scala.js JS Envs Test Kit",
-          libraryDependencies +=
-            "junit" % "junit" % "4.8.2",
-          previousArtifactSetting,
-          mimaBinaryIssueFilters ++= BinaryIncompatibilities.JSEnvsTestKit
-      )
-  ).dependsOn(tools, jsEnvs)
-
-  lazy val jsEnvsTestSuite: Project = Project(
-      id = "jsEnvsTestSuite",
-      base = file("js-envs-test-suite"),
-      settings = (
-          commonSettings ++ fatalWarningsSettings
-      ) ++ Seq(
-          name := "Scala.js JS Envs Test Suite",
-          libraryDependencies ++= Seq(
-              "com.novocode" % "junit-interface" % "0.9" % "test"
-          ) ++ ScalaJSPluginInternal.phantomJSJettyModules.map(_ % "provided")
-      )
-  ).dependsOn(tools, jsEnvs, jsEnvsTestKit % "test")
-
-  lazy val testAdapter = Project(
-      id = "testAdapter",
-      base = file("test-adapter"),
-      settings = (
-          commonSettings ++ publishSettings ++ fatalWarningsSettings
-      ) ++ Seq(
-          name := "Scala.js sbt test adapter",
-          libraryDependencies += "org.scala-sbt" % "test-interface" % "1.0",
-          libraryDependencies +=
-            "com.novocode" % "junit-interface" % "0.11" % "test",
-
-          previousArtifactSetting,
-          mimaBinaryIssueFilters ++= BinaryIncompatibilities.TestAdapter,
-          unmanagedSourceDirectories in Compile +=
-            baseDirectory.value.getParentFile / "test-common/src/main/scala",
-          unmanagedSourceDirectories in Test +=
-            baseDirectory.value.getParentFile / "test-common/src/test/scala"
-      )
-  ).dependsOn(jsEnvs)
-
-  lazy val plugin: Project = Project(
-      id = "sbtPlugin",
-      base = file("sbt-plugin"),
-      settings = (
-          commonSettings ++ publishIvySettings ++ fatalWarningsSettings
-      ) ++ Seq(
-          name := "Scala.js sbt plugin",
-          normalizedName := "sbt-scalajs",
-          bintrayProjectName := "sbt-scalajs-plugin", // "sbt-scalajs" was taken
-          sbtPlugin := true,
-          sbtVersion in pluginCrossBuild := {
-            scalaVersion.value match {
-              case v if v.startsWith("2.10.") => "0.13.17"
-              case _ => "1.0.0"
-            }
-          },
-          scalaBinaryVersion :=
-            CrossVersion.binaryScalaVersion(scalaVersion.value),
-          previousArtifactSetting,
-          mimaBinaryIssueFilters ++= BinaryIncompatibilities.SbtPlugin,
-
-          addSbtPlugin("org.portable-scala" % "sbt-platform-deps" % "1.0.0"),
-
-          /* TODO Remove this in 1.x, since there are no macros in sbt-plugin
-           * anymore.
-           */
-          scalacOptions -= "-Xfatal-warnings",
->>>>>>> 63e2b33c
 
         val docUrl =
           url(s"http://www.scala-sbt.org/${sbtVersion.value}/api/")
