--- conflicted
+++ resolved
@@ -107,12 +107,8 @@
   val shouldPartest = settingKey[Boolean](
     "Whether we should partest the current scala version (and fail if we can't)")
 
-<<<<<<< HEAD
   /* MiMa configuration -- irrelevant while in 1.0.0-SNAPSHOT.
-  val previousVersion = "0.6.17"
-=======
   val previousVersion = "0.6.18"
->>>>>>> b54a26c1
   val previousSJSBinaryVersion =
     ScalaJSCrossVersion.binaryScalaJSVersion(previousVersion)
   val previousBinaryCrossVersion =
