--- conflicted
+++ resolved
@@ -532,79 +532,46 @@
       }
   )
 
-<<<<<<< HEAD
   lazy val root: Project = Project(id = "scalajs", base = file(".")).settings(
       commonSettings,
       name := "Scala.js",
       publishArtifact in Compile := false,
 
-      clean := clean.dependsOn(
-          clean in compiler,
-          clean in irProject, clean in irProjectJS,
-          clean in io, clean in ioJS,
-          clean in logging, clean in loggingJS,
-          clean in linker, clean in linkerJS,
-          clean in jsEnvs, clean in jsEnvsTestKit, clean in nodeJSEnv,
-          clean in testAdapter, clean in plugin,
-          clean in javalanglib, clean in javalib, clean in scalalib,
-          clean in libraryAux, clean in library, clean in minilib,
-          clean in testInterface,
-          clean in jUnitRuntime, clean in jUnitPlugin,
-          clean in jUnitTestOutputsJS, clean in jUnitTestOutputsJVM,
-          clean in examples, clean in helloworld,
-          clean in reversi, clean in testingExample,
-          clean in testSuite, clean in testSuiteJVM,
-          clean in testSuiteEx,
-          clean in partest, clean in partestSuite,
-          clean in scalaTestSuite).value,
+      {
+        val allProjects = Seq(
+            compiler, irProject, irProjectJS, io, ioJS, logging, loggingJS,
+            linker, linkerJS,
+            jsEnvs, jsEnvsTestKit, nodeJSEnv, testAdapter, plugin,
+            javalanglib, javalib, scalalib, libraryAux, library, minilib,
+            testInterface, jUnitRuntime, jUnitPlugin,
+            jUnitTestOutputsJS, jUnitTestOutputsJVM,
+            helloworld, reversi, testingExample, testSuite, testSuiteJVM,
+            testSuiteEx,
+            partest, partestSuite,
+            scalaTestSuite
+        )
+
+        val keys = Seq[TaskKey[_]](
+            clean, headerCreate in Compile, headerCreate in Test,
+            headerCheck in Compile, headerCheck in Test
+        )
+
+        for (key <- keys) yield {
+          /* The match is only used to capture the type parameter `a` of
+           * each individual TaskKey.
+           */
+          key match {
+            case key: TaskKey[a] =>
+              key := key.dependsOn(allProjects.map(key in _): _*).value
+          }
+        }
+      },
+
+      headerCreate := (headerCreate in Test).dependsOn(headerCreate in Compile).value,
+      headerCheck := (headerCheck in Test).dependsOn(headerCheck in Compile).value,
 
       publish := {},
       publishLocal := {}
-=======
-  lazy val root: Project = Project(
-      id = "scalajs",
-      base = file("."),
-      settings = commonSettings ++ Def.settings(
-          name := "Scala.js",
-          publishArtifact in Compile := false,
-
-          {
-            val allProjects = Seq(
-                compiler, irProject, irProjectJS, tools, toolsJS,
-                jsEnvs, jsEnvsTestKit, jsEnvsTestSuite, testAdapter, plugin,
-                javalanglib, javalib, scalalib, libraryAux, library, javalibEx,
-                stubs, cli,
-                testInterface, jUnitRuntime, jUnitPlugin,
-                jUnitTestOutputsJS, jUnitTestOutputsJVM,
-                helloworld, reversi, testingExample, testSuite, testSuiteJVM,
-                noIrCheckTest, javalibExTestSuite,
-                partest, partestSuite,
-                scalaTestSuite
-            )
-
-            val keys = Seq[TaskKey[_]](
-                clean, headerCreate in Compile, headerCreate in Test,
-                headerCheck in Compile, headerCheck in Test
-            )
-
-            for (key <- keys) yield {
-              /* The match is only used to capture the type parameter `a` of
-               * each individual TaskKey.
-               */
-              key match {
-                case key: TaskKey[a] =>
-                  key := key.dependsOn(allProjects.map(key in _): _*).value
-              }
-            }
-          },
-
-          headerCreate := (headerCreate in Test).dependsOn(headerCreate in Compile).value,
-          headerCheck := (headerCheck in Test).dependsOn(headerCheck in Compile).value,
-
-          publish := {},
-          publishLocal := {}
-      )
->>>>>>> 195c4071
   )
 
   val commonIrProjectSettings = Def.settings(
@@ -920,7 +887,6 @@
       scalaJSExternalCompileSettings
   ).withScalaJSCompiler.dependsOnLibraryNoJar
 
-<<<<<<< HEAD
   lazy val javalib: Project = project.enablePlugins(
       MyScalaJSPlugin
   ).settings(
@@ -931,29 +897,15 @@
       delambdafySetting,
       ensureSAMSupportSetting,
       noClassFilesSettings,
-      scalaJSExternalCompileSettings
-=======
-  lazy val javalib: Project = Project(
-      id = "javalib",
-      base = file("javalib"),
-      settings = (
-          commonSettings ++ myScalaJSSettings ++ fatalWarningsSettings
-      ) ++ Def.settings(
-          name := "Java library for Scala.js",
-          publishArtifact in Compile := false,
-          delambdafySetting,
-          noClassFilesSettings,
-          scalaJSExternalCompileSettings,
-
-          headerSources in Compile ~= { srcs =>
-            srcs.filter { src =>
-              val path = src.getPath.replace('\\', '/')
-              !path.contains("/java/math/") &&
-              !path.endsWith("/java/util/concurrent/ThreadLocalRandom.scala")
-            }
-          }
-      )
->>>>>>> 195c4071
+      scalaJSExternalCompileSettings,
+
+      headerSources in Compile ~= { srcs =>
+        srcs.filter { src =>
+          val path = src.getPath.replace('\\', '/')
+          !path.contains("/java/math/") &&
+          !path.endsWith("/java/util/concurrent/ThreadLocalRandom.scala")
+        }
+      }
   ).withScalaJSCompiler.dependsOnLibraryNoJar
 
   lazy val scalalib: Project = project.enablePlugins(
@@ -1024,7 +976,6 @@
             FilesInfo.lastModified, FilesInfo.exists) { dependencies =>
           s.log.info(s"Unpacking Scala library sources to $trgDir...")
 
-<<<<<<< HEAD
           if (trgDir.exists)
             IO.delete(trgDir)
           IO.createDirectory(trgDir)
@@ -1087,23 +1038,6 @@
           if (!useless) {
             if (paths.add(path))
               sources += src
-=======
-          headerSources in Compile := Nil,
-          headerSources in Test := Nil,
-
-          // Continuation plugin (when using 2.10.x)
-          autoCompilerPlugins := true,
-          libraryDependencies ++= {
-            val ver = scalaVersion.value
-            if (ver.startsWith("2.10."))
-              Seq(compilerPlugin("org.scala-lang.plugins" % "continuations" % ver))
-            else
-              Nil
-          },
-          scalacOptions ++= {
-            if (scalaVersion.value.startsWith("2.10."))
-              Seq("-P:continuations:enable")
->>>>>>> 195c4071
             else
               streams.value.log.debug(s"not including $src")
           }
@@ -1111,6 +1045,9 @@
 
         sources.result()
       },
+
+      headerSources in Compile := Nil,
+      headerSources in Test := Nil,
 
       scalaJSExternalCompileSettings
   ).withScalaJSCompiler.dependsOnLibraryNoJar
@@ -1274,32 +1211,20 @@
        */
   ).withScalaJSCompiler.dependsOn(library)
 
-<<<<<<< HEAD
   lazy val jUnitRuntime = (project in file("junit-runtime")).enablePlugins(
       MyScalaJSPlugin
   ).settings(
       commonSettings,
       publishSettings,
       fatalWarningsSettings,
-      name := "Scala.js JUnit test runtime"
-=======
-  lazy val jUnitRuntime = Project(
-    id = "jUnitRuntime",
-    base = file("junit-runtime"),
-    settings = (
-        commonSettings ++ publishSettings ++ myScalaJSSettings ++
-        fatalWarningsSettings
-    ) ++ Def.settings(
-        name := "Scala.js JUnit test runtime",
-
-        headerSources in Compile ~= { srcs =>
-          srcs.filter { src =>
-            val path = src.getPath.replace('\\', '/')
-            !path.contains("/org/junit/") && !path.contains("/org/hamcrest/")
-          }
-        }
-    )
->>>>>>> 195c4071
+      name := "Scala.js JUnit test runtime",
+
+      headerSources in Compile ~= { srcs =>
+        srcs.filter { src =>
+          val path = src.getPath.replace('\\', '/')
+          !path.contains("/org/junit/") && !path.contains("/org/hamcrest/")
+        }
+      }
   ).withScalaJSCompiler.dependsOn(testInterface)
 
   val commonJUnitTestOutputsSettings = Def.settings(
@@ -1350,22 +1275,10 @@
       name := "Scala.js examples"
   ).aggregate(helloworld, reversi, testingExample)
 
-<<<<<<< HEAD
-  lazy val exampleSettings = commonSettings ++ fatalWarningsSettings
-=======
-  lazy val exampleSettings = commonSettings ++ myScalaJSSettings ++ fatalWarningsSettings ++ Def.settings(
+  lazy val exampleSettings = commonSettings ++ fatalWarningsSettings ++ Def.settings(
       headerSources in Compile := Nil,
       headerSources in Test := Nil
   )
-
-  lazy val helloworld: Project = Project(
-      id = "helloworld",
-      base = file("examples") / "helloworld",
-      settings = exampleSettings ++ Seq(
-          name := "Hello World - Scala.js example",
-          moduleName := "helloworld",
-          scalaJSUseMainModuleInitializer := true,
->>>>>>> 195c4071
 
   lazy val helloworld: Project = (project in (file("examples") / "helloworld")).enablePlugins(
       MyScalaJSPlugin
