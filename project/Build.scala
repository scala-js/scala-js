<<<<<<< HEAD
import scala.language.implicitConversions
=======
package build

import sbt._
import Keys._
>>>>>>> b48646b1

import scala.annotation.tailrec

import sbt._
import Keys._

import com.typesafe.tools.mima.plugin.MimaPlugin.autoImport._

import java.io.{
  BufferedOutputStream,
  FileOutputStream
}

import scala.collection.mutable
import scala.util.Properties

import org.scalajs.core.ir
import org.scalajs.core.ir.Utils.escapeJS

import org.scalajs.sbtplugin._
import org.scalajs.jsenv.{ConsoleJSConsole, JSEnv}
import org.scalajs.jsenv.nodejs.NodeJSEnv

import ScalaJSPlugin.autoImport.{ModuleKind => _, _}
import ExternalCompile.scalaJSExternalCompileSettings
import Loggers._

import org.scalajs.core.tools.io.{FileVirtualJSFile, MemVirtualJSFile}
import org.scalajs.core.tools.linker._

import sbtassembly.AssemblyPlugin.autoImport._

/* Things that we want to expose in the sbt command line (and hence also in
 * `ci/matrix.xml`).
 */
object ExposedValues extends AutoPlugin {
  object autoImport {
    // set scalaJSLinkerConfig in someProject ~= makeCompliant
    val makeCompliant: StandardLinker.Config => StandardLinker.Config = {
      _.withSemantics { semantics =>
        semantics
          .withAsInstanceOfs(CheckedBehavior.Compliant)
          .withArrayIndexOutOfBounds(CheckedBehavior.Compliant)
          .withModuleInit(CheckedBehavior.Compliant)
          .withStrictFloats(true)
      }
    }

    val CheckedBehavior = org.scalajs.core.tools.linker.CheckedBehavior

    val OutputMode = org.scalajs.core.tools.linker.standard.OutputMode

    implicit def StandardLinkerConfigStandardOps(
        config: StandardLinker.Config): standard.StandardLinkerConfigStandardOps = {
      standard.StandardLinkerConfigStandardOps(config)
    }
  }
}

object MyScalaJSPlugin extends AutoPlugin {
  override def requires: Plugins = ScalaJSPlugin

  val isGeneratingEclipse =
    Properties.envOrElse("GENERATING_ECLIPSE", "false").toBoolean

  override def projectSettings: Seq[Setting[_]] = Seq(
      /* Remove libraryDependencies on ourselves; we use .dependsOn() instead
       * inside this build.
       */
      libraryDependencies ~= { libDeps =>
        val blacklist =
          Set("scalajs-compiler", "scalajs-library", "scalajs-test-interface")
        libDeps.filterNot(dep => blacklist.contains(dep.name))
      },

      /* Most of our Scala.js libraries are not cross-compiled against the
       * the Scala.js binary version number.
       */
      crossVersion := CrossVersion.binary,

      scalaJSLinkerConfig ~= (_.withCheckIR(true)),

      // Link source maps
      scalacOptions ++= {
        val base = (baseDirectory in LocalProject("scalajs")).value
        if (isGeneratingEclipse) Seq()
        else if (isSnapshot.value) Seq()
        else Seq(
          // Link source maps to github sources
          "-P:scalajs:mapSourceURI:" + base.toURI +
          "->https://raw.githubusercontent.com/scala-js/scala-js/v" +
          scalaJSVersion + "/"
        )
      }
  )
}

object Build {
  import MyScalaJSPlugin.isGeneratingEclipse

  val bintrayProjectName = settingKey[String](
      "Project name on Bintray")

  val fetchScalaSource = taskKey[File](
    "Fetches the scala source for the current scala version")
  val shouldPartest = settingKey[Boolean](
    "Whether we should partest the current scala version (and fail if we can't)")

  /* MiMa configuration -- irrelevant while in 1.0.0-SNAPSHOT.
  val previousVersion = "0.6.20"
  val previousSJSBinaryVersion =
    ScalaJSCrossVersion.binaryScalaJSVersion(previousVersion)
  val previousBinaryCrossVersion =
    CrossVersion.binaryMapped(v => s"sjs${previousSJSBinaryVersion}_$v")

  val scalaVersionsUsedForPublishing: Set[String] =
    Set("2.10.6", "2.11.11", "2.12.3", "2.13.0-M2")
  val newScalaBinaryVersionsInThisRelease: Set[String] =
    Set()
  */

  val javaVersion = settingKey[Int](
    "The major Java SDK version that should be assumed for compatibility. " +
    "Defaults to what sbt is running with.")

  val bootstrapTest = taskKey[Unit]("Performs the bootstrap test")

  val javaDocBaseURL: String = "http://docs.oracle.com/javase/8/docs/api/"

  private def includeIf(testDir: File, condition: Boolean): List[File] =
    if (condition) List(testDir)
    else Nil

  val previousArtifactSetting: Setting[_] = {
    mimaPreviousArtifacts ++= {
      /* MiMa is completely disabled while we are in 1.0.0-SNAPSHOT.
      val scalaV = scalaVersion.value
      val scalaBinaryV = scalaBinaryVersion.value
      if (!scalaVersionsUsedForPublishing.contains(scalaV)) {
        // This artifact will not be published. Binary compatibility is irrelevant.
        Set.empty
      } else if (newScalaBinaryVersionsInThisRelease.contains(scalaBinaryV)) {
        // New in this release, no binary compatibility to comply to
        Set.empty
      } else {
        val thisProjectID = projectID.value
        val previousCrossVersion = thisProjectID.crossVersion match {
          case ScalaJSCrossVersion.binary => previousBinaryCrossVersion
          case crossVersion               => crossVersion
        }
        /* Filter out e:info.apiURL as it expects 0.6.7-SNAPSHOT, whereas the
         * artifact we're looking for has 0.6.6 (for example).
         */
        val prevExtraAttributes =
          thisProjectID.extraAttributes.filterKeys(_ != "e:info.apiURL")
        val prevProjectID =
          (thisProjectID.organization % thisProjectID.name % previousVersion)
            .cross(previousCrossVersion)
            .extra(prevExtraAttributes.toSeq: _*)
        Set(CrossVersion(scalaV, scalaBinaryV)(prevProjectID).cross(CrossVersion.Disabled))
      }
      */
      Set.empty
    }
  }

  val commonSettings = Seq(
      scalaVersion := "2.11.11",
      organization := "org.scala-js",
      version := scalaJSVersion,

      normalizedName ~= {
        _.replace("scala.js", "scalajs").replace("scala-js", "scalajs")
      },

      homepage := Some(url("http://scala-js.org/")),
      licenses += ("BSD New",
          url("https://github.com/scala-js/scala-js/blob/master/LICENSE")),
      scmInfo := Some(ScmInfo(
          url("https://github.com/scala-js/scala-js"),
          "scm:git:git@github.com:scala-js/scala-js.git",
          Some("scm:git:git@github.com:scala-js/scala-js.git"))),

      shouldPartest := {
        val testListDir = (
          (resourceDirectory in (LocalProject("partestSuite"), Test)).value / "scala"
            / "tools" / "partest" / "scalajs" / scalaVersion.value
        )
        testListDir.exists
      },

      scalacOptions ++= Seq(
          "-deprecation",
          "-unchecked",
          "-feature",
          "-encoding", "utf8"
      ),

      // Scaladoc linking
      apiURL := {
        val name = normalizedName.value
        Some(url(s"http://www.scala-js.org/api/$name/$scalaJSVersion/"))
      },
      autoAPIMappings := true,

      // Add Java Scaladoc mapping
      apiMappings += {
        val rtJar = {
          val bootClasspath = System.getProperty("sun.boot.class.path")
          if (bootClasspath != null) {
            // JDK <= 8, there is an rt.jar (or classes.jar) on the boot classpath
            val jars = bootClasspath.split(java.io.File.pathSeparator)
            def matches(path: String, name: String): Boolean =
              path.endsWith(s"${java.io.File.separator}$name.jar")
            val jar = jars.find(matches(_, "rt")) // most JREs
              .orElse(jars.find(matches(_, "classes"))) // Java 6 on Mac OS X
              .get
            file(jar)
          } else {
            // JDK >= 9, sbt gives us a fake rt.jar in `scala.ext.dirs`
            val scalaExtDirs = System.getProperty("scala.ext.dirs")
            file(scalaExtDirs) / "rt.jar"
          }
        }

        assert(rtJar.exists, s"$rtJar does not exist")
        rtJar -> url(javaDocBaseURL)
      },

      /* Add a second Java Scaladoc mapping for cases where Scala actually
       * understands the jrt:/ filesystem of Java 9.
       */
      apiMappings +=
        file("/modules/java.base") -> url(javaDocBaseURL),

      /* Patch the ScalaDoc we generate.
       *
       *  After executing the normal doc command, copy everything to the
       *  `patched-api` directory (same internal directory structure) while
       *  patching the following:
       *
       *  - Append `additional-doc-styles.css` to `lib/template.css`
       *  - Fix external links to the JavaDoc, i.e. change
       *    `${javaDocBaseURL}index.html#java.lang.String` to
       *    `${javaDocBaseURL}index.html?java/lang/String.html`
       */
      doc in Compile := {
        // Where to store the patched docs
        val outDir = crossTarget.value / "patched-api"

        // Find all files in the current docs
        val docPaths = {
          val docDir = (doc in Compile).value
          Path.selectSubpaths(docDir, new SimpleFileFilter(_.isFile)).toMap
        }

        /* File with our CSS styles (needs to be canonical so that the
         * comparison below works)
         */
        val additionalStylesFile =
          (root.base / "assets/additional-doc-styles.css").getCanonicalFile

        // Regex and replacement function for JavaDoc linking
        val javadocAPIRe =
          s"""\"(\\Q${javaDocBaseURL}index.html\\E)#([^"]*)\"""".r

        val logger = streams.value.log
        val errorsSeen = mutable.Set.empty[String]

        val fixJavaDocLink = { (m: scala.util.matching.Regex.Match) =>
          val frag = m.group(2)

          // Fail when encountering links to class members
          if (frag.contains("@") && !errorsSeen.contains(frag)) {
            errorsSeen += frag
            logger.error(s"Cannot fix JavaDoc link to member: $frag")
          }

          m.group(1) + "?" + frag.replace('.', '/') + ".html"
        }

        FileFunction.cached(streams.value.cacheDirectory,
            FilesInfo.lastModified, FilesInfo.exists) { files =>
          for {
            file <- files
            if file != additionalStylesFile
          } yield {
            val relPath = docPaths(file)
            val outFile = outDir / relPath

            if (relPath == "lib/template.css") {
              val styles = IO.read(additionalStylesFile)
              IO.copyFile(file, outFile)
              IO.append(outFile, styles)
            } else if (relPath.endsWith(".html")) {
              val content = IO.read(file)
              val patched = javadocAPIRe.replaceAllIn(content, fixJavaDocLink)
              IO.write(outFile, patched)
            } else {
              IO.copyFile(file, outFile)
            }

            outFile
          }
        } (docPaths.keySet + additionalStylesFile)

        if (errorsSeen.size > 0)
          throw new MessageOnlyException("ScalaDoc patching had errors")

        outDir
      }
  )

  val noClassFilesSettings: Setting[_] = (
      scalacOptions in (Compile, compile) ++= {
        if (isGeneratingEclipse) Seq()
        else Seq("-Yskip:cleanup,icode,jvm")
      }
  )

  val publishSettings = Seq(
      publishMavenStyle := true,
      publishTo := {
        val nexus = "https://oss.sonatype.org/"
        if (isSnapshot.value)
          Some("snapshots" at nexus + "content/repositories/snapshots")
        else
          Some("releases" at nexus + "service/local/staging/deploy/maven2")
      },
      pomExtra := (
          <developers>
            <developer>
              <id>sjrd</id>
              <name>Sébastien Doeraene</name>
              <url>https://github.com/sjrd/</url>
            </developer>
            <developer>
              <id>gzm0</id>
              <name>Tobias Schlatter</name>
              <url>https://github.com/gzm0/</url>
            </developer>
            <developer>
              <id>nicolasstucki</id>
              <name>Nicolas Stucki</name>
              <url>https://github.com/nicolasstucki/</url>
            </developer>
          </developers>
      ),
      pomIncludeRepository := { _ => false }
  )

  val fatalWarningsSettings = Seq(
      // The pattern matcher used to exceed its analysis budget before 2.11.5
      scalacOptions ++= {
        scalaVersion.value.split('.') match {
          case Array("2", "10", _)                 => Nil
          case Array("2", "11", x)
              if x.takeWhile(_.isDigit).toInt <= 4 => Nil
          case _                                   => Seq("-Xfatal-warnings")
        }
      },

      scalacOptions in (Compile, doc) := {
        val baseOptions = (scalacOptions in (Compile, doc)).value

        /* - need JDK7 to link the doc to java.nio.charset.StandardCharsets
         * - in Scala 2.10, some ScalaDoc links fail
         */
        val fatalInDoc =
          javaVersion.value >= 7 && scalaBinaryVersion.value != "2.10"

        if (fatalInDoc) baseOptions
        else baseOptions.filterNot(_ == "-Xfatal-warnings")
      }
  )

  private def publishToBintraySettings = Def.settings(
      publishTo := {
        val proj = bintrayProjectName.value
        val ver = version.value
        if (isSnapshot.value) {
          None // Bintray does not support snapshots
        } else {
          val url = new java.net.URL(
              s"https://api.bintray.com/content/scala-js/scala-js-releases/$proj/$ver")
          val patterns = Resolver.ivyStylePatterns
          Some(Resolver.url("bintray", url)(patterns))
        }
      }
  )

  val publishIvySettings = Def.settings(
      publishToBintraySettings,
      publishMavenStyle := false
  )

  private def parallelCollectionsDependencies(
      scalaVersion: String): Seq[ModuleID] = {
    CrossVersion.partialVersion(scalaVersion) match {
      case Some((2, n)) if n >= 13 =>
        Seq("org.scala-lang.modules" %% "scala-parallel-collections" % "0.1.2")

      case _ => Nil
    }
  }

  implicit class ProjectOps(val project: Project) extends AnyVal {
    /** Uses the Scala.js compiler plugin. */
    def withScalaJSCompiler: Project =
      if (isGeneratingEclipse) project
      else project.dependsOn(compiler % "plugin")

    def withScalaJSJUnitPlugin: Project = {
      project.settings(
          scalacOptions in Test ++= {
            if (isGeneratingEclipse) {
              Seq.empty
            } else {
              val jar = (packageBin in (jUnitPlugin, Compile)).value
              Seq(s"-Xplugin:$jar")
            }
          }
      )
    }

    /** Depends on library as if (exportJars in library) was set to false. */
    def dependsOnLibraryNoJar: Project = {
      if (isGeneratingEclipse) {
        project.dependsOn(library)
      } else {
        project.settings(
            internalDependencyClasspath in Compile ++= {
              val prods = (products in (library, Compile)).value
              val analysis = (compile in (library, Compile)).value
              prods.map(p => Classpaths.analyzed(p, analysis))
            }
        )
      }
    }

    /** Depends on the sources of another project. */
    def dependsOnSource(dependency: Project): Project = {
      if (isGeneratingEclipse) {
        project.dependsOn(dependency)
      } else {
        project.settings(
            unmanagedSourceDirectories in Compile +=
              (scalaSource in (dependency, Compile)).value
        )
      }
    }
  }

  val thisBuildSettings = Def.settings(
      // Most of the projects cross-compile
      crossScalaVersions := Seq(
        "2.10.2",
        "2.10.3",
        "2.10.4",
        "2.10.5",
        "2.10.6",
        "2.11.0",
        "2.11.1",
        "2.11.2",
        "2.11.4",
        "2.11.5",
        "2.11.6",
        "2.11.7",
        "2.11.8",
        "2.11.11",
        "2.12.1",
        "2.12.2",
        "2.12.3",
        "2.13.0-M2"
      ),
      // JDK version we are running with
      javaVersion in Global := {
        val fullVersion = System.getProperty("java.version")
        val v = fullVersion.stripPrefix("1.").takeWhile(_.isDigit).toInt
        sLog.value.info(s"Detected JDK version $v")
        v
      }
  )

  lazy val root: Project = Project(id = "scalajs", base = file(".")).settings(
      commonSettings,
      name := "Scala.js",
      publishArtifact in Compile := false,

      clean := clean.dependsOn(
          clean in compiler,
          clean in irProject, clean in irProjectJS,
          clean in tools, clean in toolsJS,
          clean in jsEnvs, clean in jsEnvsTestKit, clean in nodeJSEnv,
          clean in testAdapter, clean in plugin,
          clean in javalanglib, clean in javalib, clean in scalalib,
          clean in libraryAux, clean in library,
          clean in stubs, clean in cli,
          clean in testInterface,
          clean in jUnitRuntime, clean in jUnitPlugin,
          clean in jUnitTestOutputsJS, clean in jUnitTestOutputsJVM,
          clean in examples, clean in helloworld,
          clean in reversi, clean in testingExample,
          clean in testSuite, clean in testSuiteJVM,
          clean in testSuiteEx,
          clean in partest, clean in partestSuite,
          clean in scalaTestSuite).value,

      publish := {},
      publishLocal := {}
  )

  val commonIrProjectSettings = Def.settings(
      commonSettings,
      publishSettings,
      fatalWarningsSettings,
      name := "Scala.js IR",
      previousArtifactSetting,
      mimaBinaryIssueFilters ++= BinaryIncompatibilities.IR,
      exportJars := true, // required so ScalaDoc linking works

      testOptions += Tests.Argument(TestFrameworks.JUnit, "-v", "-a", "-s")
  )

  lazy val irProject: Project = Project(id = "ir", base = file("ir")).settings(
      commonIrProjectSettings,
      libraryDependencies +=
        "com.novocode" % "junit-interface" % "0.9" % "test"
  )

  lazy val irProjectJS: Project = Project(
      id = "irJS", base = file("ir/.js")
  ).enablePlugins(
      MyScalaJSPlugin
  ).settings(
      commonIrProjectSettings,
      crossVersion := ScalaJSCrossVersion.binary,
      unmanagedSourceDirectories in Compile +=
        (scalaSource in Compile in irProject).value,
      unmanagedSourceDirectories in Test +=
        (scalaSource in Test in irProject).value
  ).withScalaJSCompiler.withScalaJSJUnitPlugin.dependsOn(
      library, jUnitRuntime % "test"
  )

  lazy val compiler: Project = project.settings(
      commonSettings,
      publishSettings,
      name := "Scala.js compiler",
      crossVersion := CrossVersion.full, // because compiler api is not binary compatible
      libraryDependencies ++= Seq(
          "org.scala-lang" % "scala-compiler" % scalaVersion.value,
          "org.scala-lang" % "scala-reflect" % scalaVersion.value,
          "com.novocode" % "junit-interface" % "0.9" % "test"
      ),
      testOptions += Tests.Argument(TestFrameworks.JUnit, "-v", "-a"),
      testOptions += Tests.Setup { () =>
        val testOutDir = (streams.value.cacheDirectory / "scalajs-compiler-test")
        IO.createDirectory(testOutDir)
        System.setProperty("scala.scalajs.compiler.test.output",
            testOutDir.getAbsolutePath)
        System.setProperty("scala.scalajs.compiler.test.scalajslib",
            (packageBin in (LocalProject("library"), Compile)).value.getAbsolutePath)

        def scalaArtifact(name: String): String = {
          def isTarget(att: Attributed[File]) = {
            att.metadata.get(moduleID.key).exists { mId =>
              mId.organization == "org.scala-lang" &&
              mId.name == name &&
              mId.revision == scalaVersion.value
            }
          }

          (managedClasspath in Test).value.find(isTarget).fold {
            streams.value.log.error(s"Couldn't find $name on the classpath")
            ""
          } { lib =>
            lib.data.getAbsolutePath
          }
        }

        System.setProperty("scala.scalajs.compiler.test.scalalib",
            scalaArtifact("scala-library"))

        System.setProperty("scala.scalajs.compiler.test.scalareflect",
            scalaArtifact("scala-reflect"))
      },
      exportJars := true
  ).dependsOnSource(irProject)

  val commonToolsSettings = Def.settings(
      commonSettings,
      publishSettings,
      fatalWarningsSettings,
      name := "Scala.js tools",

      unmanagedSourceDirectories in Compile +=
        baseDirectory.value.getParentFile / "shared/src/main/scala",
      unmanagedSourceDirectories in Test +=
        baseDirectory.value.getParentFile / "shared/src/test/scala",

      sourceGenerators in Compile += Def.task {
        ScalaJSEnvGenerator.generateEnvHolder(
          baseDirectory.value.getParentFile,
          (sourceManaged in Compile).value)
      }.taskValue,

      previousArtifactSetting,
      mimaBinaryIssueFilters ++= BinaryIncompatibilities.Tools,
      exportJars := true, // required so ScalaDoc linking works

      testOptions += Tests.Argument(TestFrameworks.JUnit, "-v", "-a"),
      javaOptions in Test += {
        val libJar = (packageBin in (LocalProject("library"), Compile)).value
        "-Dorg.scalajs.core.tools.linker.stdlibjar=" + libJar.getAbsolutePath
      }
  )

  lazy val tools: Project = (project in file("tools/jvm")).settings(
      commonToolsSettings,
      libraryDependencies ++= Seq(
          "org.scala-js" % "closure-compiler-java-6" % "v20160517",
          "com.googlecode.json-simple" % "json-simple" % "1.1.1" exclude("junit", "junit"),
          "com.novocode" % "junit-interface" % "0.9" % "test"
      ) ++ (
          parallelCollectionsDependencies(scalaVersion.value)
      ),
      fork in Test := true
  ).dependsOn(irProject)

  lazy val toolsJS: Project = (project in file("tools/js")).enablePlugins(
      MyScalaJSPlugin
  ).settings(
      commonToolsSettings,
      crossVersion := ScalaJSCrossVersion.binary,

      scalaJSLinkerConfig in Test ~= (_.withModuleKind(ModuleKind.CommonJSModule)),

      jsExecutionFiles in Test := {
        val frameworks = (loadedTestFrameworks in testSuite in Test).value
        val frameworkImplClassNames =
          frameworks.toList.map(_._1.implClassNames.toList)

        val taskDefs = for (td <- (definedTests in testSuite in Test).value) yield {
          new sbt.testing.TaskDef(td.name, td.fingerprint,
                td.explicitlySpecified, td.selectors)
        }

        val testDefinitions = {
          org.scalajs.build.HTMLRunnerBuilderAccess.renderTestDefinitions(
              frameworkImplClassNames, taskDefs.toList)
        }

        val testDefinitionsFile = {
          new MemVirtualJSFile("js-test-definitions.js")
            .withContent(testDefinitions)
        }

        testDefinitionsFile +: (jsExecutionFiles in Test).value
      },

      testSuiteJSExecutionFilesSetting,

      // Give more memory to Node.js, and deactivate source maps
      jsEnv := {
        new NodeJSEnv(
            NodeJSEnv.Config()
              .withArgs(List("--max_old_space_size=3072"))
              .withSourceMap(false))
      },

      inConfig(Test) {
        // Definition of the bootstrap test
        bootstrapTest := {
          /* We'll explicitly `require` our linked file. Find its module, and
           * remove it from the `jsExecutionFiles` to give to the runner.
           */
          val toolsTestModulePath = scalaJSLinkedFile.value.data.getPath
          val executionFiles =
            jsExecutionFiles.value.filter(_.path != toolsTestModulePath)

          /* Collect relevant IR files from the classpath of the test suite.
           * We assume here that the classpath is valid. This is checked by the
           * the scalaJSIR task.
           */
          val cp = Attributed.data((fullClasspath in (testSuite, Test)).value)

          // Files must be Jars, non-files must be dirs
          val (jars, dirs) = cp.filter(_.exists).partition(_.isFile)
          val irFiles = dirs.flatMap(dir => (dir ** "*.sjsir").get)

          def seqOfStringsToJSArrayCode(strings: Seq[String]): String =
            strings.map(s => "\"" + escapeJS(s) + "\"").mkString("[", ", ", "]")

          val irPaths = {
            val absolutePaths = (jars ++ irFiles).map(_.getAbsolutePath)
            seqOfStringsToJSArrayCode(absolutePaths)
          }

          val mainMethods = {
            /* Ideally we would read `scalaJSModuleInitializers in (testSuite, Test)`,
             * but we cannot convert the ModuleInitializers to strings to be
             * passed to the QuickLinker (because ModuleInitializer is a
             * write-only data structure). So we have some duplication.
             */
            val unescapedMainMethods = List(
                "org.scalajs.testsuite.compiler.ModuleInitializerInNoConfiguration.main",
                "org.scalajs.testsuite.compiler.ModuleInitializerInTestConfiguration.main2",
                "org.scalajs.testsuite.compiler.ModuleInitializerInTestConfiguration.main1",
                "org.scalajs.testsuite.compiler.ModuleInitializerInTestConfiguration.mainArgs1()",
                "org.scalajs.testsuite.compiler.ModuleInitializerInTestConfiguration.mainArgs2(foo,bar)"
            )
            seqOfStringsToJSArrayCode(unescapedMainMethods)
          }

          val scalaJSEnvForTestSuite = {
            s"""
            {"javaSystemProperties": {
              "scalajs.scalaVersion": "${scalaVersion.value}",
              "scalajs.testsuite.testtag": "testtag.value",
              "scalajs.nodejs": "true",
              "scalajs.typedarray": "true",
              "scalajs.fastopt-stage": "true",
              "scalajs.modulekind-nomodule": "true"
            }}
            """
          }

          val code = {
            s"""
            var toolsTestModule = require("${escapeJS(toolsTestModulePath)}");
            var linker = toolsTestModule.scalajs.QuickLinker;
            var lib = linker.linkTestSuiteNode($irPaths, $mainMethods);

            var __ScalaJSEnv = $scalaJSEnvForTestSuite;
            eval("(function() { 'use strict'; " +
              lib + ";" +
              "scalajs.ConsoleTestRunner.runTests();" +
            "}).call(this);");
            """
          }

          val launcher = new MemVirtualJSFile("Generated launcher file")
            .withContent(code)

          val runner = jsEnv.value.jsRunner(executionFiles :+ launcher)

          runner.run(sbtLogger2ToolsLogger(streams.value.log), ConsoleJSConsole)
        }
      }
  ).withScalaJSCompiler.withScalaJSJUnitPlugin.dependsOn(
      library, irProjectJS, jUnitRuntime % "test"
  )

  lazy val jsEnvs: Project = (project in file("js-envs")).settings(
      commonSettings,
      publishSettings,
      fatalWarningsSettings,
      name := "Scala.js JS Envs",
      previousArtifactSetting,
      mimaBinaryIssueFilters ++= BinaryIncompatibilities.JSEnvs
  ).dependsOn(tools)

  lazy val jsEnvsTestKit: Project = (project in file("js-envs-test-kit")).settings(
      commonSettings,
      publishSettings,
      fatalWarningsSettings,
      name := "Scala.js JS Envs Test Kit",
      libraryDependencies +=
        "junit" % "junit" % "4.8.2",
      previousArtifactSetting,
      mimaBinaryIssueFilters ++= BinaryIncompatibilities.JSEnvsTestKit
  ).dependsOn(tools, jsEnvs)

  lazy val nodeJSEnv: Project = (project in file("nodejs-env")).settings(
      commonSettings,
      publishSettings,
      fatalWarningsSettings,
      name := "Scala.js Node.js env",
      normalizedName := "scalajs-nodejs-env",
      moduleName := "scalajs-env-nodejs",
      libraryDependencies +=
        "com.novocode" % "junit-interface" % "0.9" % "test",
      previousArtifactSetting
  ).dependsOn(jsEnvs, jsEnvsTestKit % "test")

  lazy val testAdapter = (project in file("test-adapter")).settings(
      commonSettings,
      publishSettings,
      fatalWarningsSettings,
      name := "Scala.js sbt test adapter",
      libraryDependencies += "org.scala-sbt" % "test-interface" % "1.0",
      libraryDependencies +=
        "com.novocode" % "junit-interface" % "0.11" % "test",
      previousArtifactSetting,
      mimaBinaryIssueFilters ++= BinaryIncompatibilities.TestAdapter,
      unmanagedSourceDirectories in Compile +=
        baseDirectory.value.getParentFile / "test-common/src/main/scala",
      unmanagedSourceDirectories in Test +=
        baseDirectory.value.getParentFile / "test-common/src/test/scala"
  ).dependsOn(jsEnvs)

  lazy val plugin: Project = Project(id = "sbtPlugin", base = file("sbt-plugin")).settings(
      commonSettings,
      publishIvySettings,
      fatalWarningsSettings,
      name := "Scala.js sbt plugin",
      normalizedName := "sbt-scalajs",
      bintrayProjectName := "sbt-scalajs-plugin", // "sbt-scalajs" was taken
      sbtPlugin := true,
      scalaBinaryVersion :=
        CrossVersion.binaryScalaVersion(scalaVersion.value),
      previousArtifactSetting,
      mimaBinaryIssueFilters ++= BinaryIncompatibilities.SbtPlugin,

      /* This works around a bug in ^^ from sbt (should be just addSbtPlugin).
       * We inline the definition of addSbtPlugin and fix the sbt binary version.
       */
      libraryDependencies += {
        val sbtV =
          if ((sbtVersion in pluginCrossBuild).value.startsWith("1.0.")) "1.0"
          else (sbtBinaryVersion in update).value
        val scalaV = (scalaBinaryVersion in update).value
        Defaults.sbtPluginExtra(
            "org.scala-native" % "sbt-crossproject" % "0.2.1", sbtV, scalaV)
      },

      // Add API mappings for sbt (seems they don't export their API URL)
      apiMappings ++= {
        val deps = (externalDependencyClasspath in Compile).value

        val sbtJars = deps filter { attributed =>
          val p = attributed.data.getPath
          p.contains("/org.scala-sbt/") && p.endsWith(".jar")
        }

        val docUrl =
          url(s"http://www.scala-sbt.org/${sbtVersion.value}/api/")

        sbtJars.map(_.data -> docUrl).toMap
      }
  ).dependsOn(tools, jsEnvs, nodeJSEnv, testAdapter)

  lazy val delambdafySetting = {
    scalacOptions ++= (
        if (isGeneratingEclipse) Seq()
        else if (scalaBinaryVersion.value == "2.10") Seq()
        else Seq("-Ydelambdafy:method"))
  }

  private def serializeHardcodedIR(base: File,
      classDef: ir.Trees.ClassDef): File = {
    // We assume that there are no weird characters in the full name
    val fullName = ir.Definitions.decodeClassName(classDef.name.name)
    val output = base / (fullName.replace('.', '/') + ".sjsir")

    if (!output.exists()) {
      IO.createDirectory(output.getParentFile)
      val stream = new BufferedOutputStream(new FileOutputStream(output))
      try ir.Serializers.serialize(stream, classDef)
      finally stream.close()
    }
    output
  }

  lazy val javalanglib: Project = project.enablePlugins(
      MyScalaJSPlugin
  ).settings(
      commonSettings,
      fatalWarningsSettings,
      name := "java.lang library for Scala.js",
      publishArtifact in Compile := false,
      delambdafySetting,
      noClassFilesSettings,

      resourceGenerators in Compile += Def.task {
        val base = (resourceManaged in Compile).value
        Seq(
            serializeHardcodedIR(base, JavaLangObject.TheClassDef),
            serializeHardcodedIR(base, JavaLangString.TheClassDef)
        )
      }.taskValue,
      scalaJSExternalCompileSettings
  ).withScalaJSCompiler.dependsOnLibraryNoJar

  lazy val javalib: Project = project.enablePlugins(
      MyScalaJSPlugin
  ).settings(
      commonSettings,
      fatalWarningsSettings,
      name := "Java library for Scala.js",
      publishArtifact in Compile := false,
      delambdafySetting,
      noClassFilesSettings,
      scalaJSExternalCompileSettings
  ).withScalaJSCompiler.dependsOnLibraryNoJar

  lazy val scalalib: Project = project.enablePlugins(
      MyScalaJSPlugin
  ).settings(
      commonSettings,
      /* Link source maps to the GitHub sources of the original scalalib
       * #2195 This must come *before* the option added by MyScalaJSPlugin
       * because mapSourceURI works on a first-match basis.
       */
      scalacOptions := {
        val previousScalacOptions = scalacOptions.value
        val sourceMapOption = {
          "-P:scalajs:mapSourceURI:" +
          (artifactPath in fetchScalaSource).value.toURI +
          "->https://raw.githubusercontent.com/scala/scala/v" +
          scalaVersion.value + "/src/library/"
        }
        sourceMapOption +: previousScalacOptions
      },
      name := "Scala library for Scala.js",
      publishArtifact in Compile := false,
      delambdafySetting,
      noClassFilesSettings,

      // The Scala lib is full of warnings we don't want to see
      scalacOptions ~= (_.filterNot(
          Set("-deprecation", "-unchecked", "-feature") contains _)),

      // Tell the plugin to hack-fix bad classOf trees
      scalacOptions += "-P:scalajs:fixClassOf",

      libraryDependencies +=
        "org.scala-lang" % "scala-library" % scalaVersion.value classifier "sources",

      artifactPath in fetchScalaSource :=
        target.value / "scalaSources" / scalaVersion.value,

      /* Work around for #2649. We would like to always use `update`, but
       * that fails if the scalaVersion we're looking for happens to be the
       * version of Scala used by sbt itself. This is clearly a bug in sbt,
       * which we work around here by using `updateClassifiers` instead in
       * that case.
       */
      update in fetchScalaSource := Def.taskDyn {
        if (scalaVersion.value == scala.util.Properties.versionNumberString)
          updateClassifiers
        else
          update
      }.value,

      fetchScalaSource := {
        val s = streams.value
        val cacheDir = s.cacheDirectory
        val ver = scalaVersion.value
        val trgDir = (artifactPath in fetchScalaSource).value

        val report = (update in fetchScalaSource).value
        val scalaLibSourcesJar = report.select(
            configuration = Set("compile"),
            module = moduleFilter(name = "scala-library"),
            artifact = artifactFilter(classifier = "sources")).headOption.getOrElse {
          throw new Exception(
              s"Could not fetch scala-library sources for version $ver")
        }

        FileFunction.cached(cacheDir / s"fetchScalaSource-$ver",
            FilesInfo.lastModified, FilesInfo.exists) { dependencies =>
          s.log.info(s"Unpacking Scala library sources to $trgDir...")

          if (trgDir.exists)
            IO.delete(trgDir)
          IO.createDirectory(trgDir)
          IO.unzip(scalaLibSourcesJar, trgDir)
        } (Set(scalaLibSourcesJar))

        trgDir
      },

      unmanagedSourceDirectories in Compile := {
        // Calculates all prefixes of the current Scala version
        // (including the empty prefix) to construct override
        // directories like the following:
        // - override-2.10.2-RC1
        // - override-2.10.2
        // - override-2.10
        // - override-2
        // - override
        val ver = scalaVersion.value
        val base = baseDirectory.value
        val parts = ver.split(Array('.','-'))
        val verList = parts.inits.map { ps =>
          val len = ps.mkString(".").length
          // re-read version, since we lost '.' and '-'
          ver.substring(0, len)
        }
        def dirStr(v: String) =
          if (v.isEmpty) "overrides" else s"overrides-$v"
        val dirs = verList.map(base / dirStr(_)).filter(_.exists)
        dirs.toSeq // most specific shadow less specific
      },

      // Compute sources
      // Files in earlier src dirs shadow files in later dirs
      sources in Compile := {
        // Sources coming from the sources of Scala
        val scalaSrcDir = fetchScalaSource.value

        // All source directories (overrides shadow scalaSrcDir)
        val sourceDirectories =
          (unmanagedSourceDirectories in Compile).value :+ scalaSrcDir

        // Filter sources with overrides
        def normPath(f: File): String =
          f.getPath.replace(java.io.File.separator, "/")

        val sources = mutable.ListBuffer.empty[File]
        val paths = mutable.Set.empty[String]

        for {
          srcDir <- sourceDirectories
          normSrcDir = normPath(srcDir)
          src <- (srcDir ** "*.scala").get
        } {
          val normSrc = normPath(src)
          val path = normSrc.substring(normSrcDir.length)
          val useless =
            path.contains("/scala/collection/parallel/") ||
            path.contains("/scala/util/parsing/")
          if (!useless) {
            if (paths.add(path))
              sources += src
            else
              streams.value.log.debug(s"not including $src")
          }
        }

        sources.result()
      },

      // Continuation plugin (when using 2.10.x)
      autoCompilerPlugins := true,
      libraryDependencies ++= {
        val ver = scalaVersion.value
        if (ver.startsWith("2.10."))
          Seq(compilerPlugin("org.scala-lang.plugins" % "continuations" % ver))
        else
          Nil
      },
      scalacOptions ++= {
        if (scalaVersion.value.startsWith("2.10."))
          Seq("-P:continuations:enable")
        else
          Nil
      },
      scalaJSExternalCompileSettings
  ).withScalaJSCompiler.dependsOnLibraryNoJar

  lazy val libraryAux: Project = (project in file("library-aux")).enablePlugins(
      MyScalaJSPlugin
  ).settings(
      commonSettings,
      fatalWarningsSettings,
      name := "Scala.js aux library",
      publishArtifact in Compile := false,
      delambdafySetting,
      noClassFilesSettings,
      scalaJSExternalCompileSettings
  ).withScalaJSCompiler.dependsOnLibraryNoJar

  lazy val library: Project = project.enablePlugins(
      MyScalaJSPlugin
  ).settings(
      commonSettings,
      publishSettings,
      fatalWarningsSettings,
      name := "Scala.js library",
      delambdafySetting,
      exportJars := !isGeneratingEclipse,
      previousArtifactSetting,
      mimaBinaryIssueFilters ++= BinaryIncompatibilities.Library,

      scalaJSExternalCompileSettings,
      inConfig(Compile)(Seq(
          scalacOptions in doc ++= Seq("-implicits", "-groups"),

          // Filter doc sources to remove implementation details from doc.
          sources in doc := {
            val prev = (sources in doc).value

            if (javaVersion.value < 9) {
              def containsFileFilter(s: String): FileFilter = new FileFilter {
                override def accept(f: File): Boolean = {
                  val path = f.getAbsolutePath.replace('\\', '/')
                  path.contains(s)
                }
              }

              val filter: FileFilter = (
                  AllPassFilter
                    -- containsFileFilter("/scala/scalajs/runtime/")
                    -- containsFileFilter("/scala/scalajs/js/annotation/internal/")
                    -- "*.nodoc.scala"
              )

              (sources in doc).value.filter(filter.accept)
            } else {
              /* Work around #3152: library/doc crashes with
               *   <Cannot read source file>
               * on JDK 9.
               */
              Nil
            }
          },

          /* Add compiled .class files to doc dependencyClasspath, so we can
           * still compile even with only part of the files being present.
           */
          dependencyClasspath in doc ++= exportedProducts.value,

          /* Add the .sjsir files from other lib projects
           * (but not .class files)
           */
          mappings in packageBin := {
            /* From library, we must take everyting, except the
             * java.nio.TypedArrayBufferBridge object, whose actual
             * implementation is in javalib.
             */
            val superMappings = (mappings in packageBin).value
            val libraryMappings = superMappings.filter(
                _._2.replace('\\', '/') !=
                  "scala/scalajs/js/typedarray/TypedArrayBufferBridge$.sjsir")

            val filter = ("*.sjsir": NameFilter)

            val javalibProducts = (products in LocalProject("javalib")).value
            val javalibMappings =
              javalibProducts.flatMap(base => Path.selectSubpaths(base, filter))
            val javalibFilteredMappings = javalibMappings.filter(
                _._2.replace('\\', '/') != "java/lang/MathJDK8Bridge$.sjsir")

            val otherProducts = (
                (products in LocalProject("javalanglib")).value ++
                (products in LocalProject("scalalib")).value ++
                (products in LocalProject("libraryAux")).value)
            val otherMappings =
              otherProducts.flatMap(base => Path.selectSubpaths(base, filter))

            libraryMappings ++ otherMappings ++ javalibFilteredMappings
          }
      ))
  ).withScalaJSCompiler

  lazy val stubs: Project = project.settings(
      commonSettings,
      publishSettings,
      name := "Scala.js Stubs",
      libraryDependencies += "org.scala-lang" % "scala-reflect" % scalaVersion.value,
      previousArtifactSetting
  )

  // Scala.js command line interface
  lazy val cli: Project = project.settings(
      commonSettings,
      publishSettings,
      fatalWarningsSettings,
      name := "Scala.js CLI",
      libraryDependencies ++= Seq(
          "com.github.scopt" %% "scopt" % "3.5.0"
      ),

      previousArtifactSetting,
      mimaBinaryIssueFilters ++= BinaryIncompatibilities.CLI,

      // assembly options
      mainClass in assembly := None, // don't want an executable JAR
      assemblyOption in assembly ~= { _.copy(includeScala = false) },
      assemblyJarName in assembly :=
        s"${normalizedName.value}-assembly_${scalaBinaryVersion.value}-${version.value}.jar"
  ).dependsOn(tools)

  // Test framework
  lazy val testInterface = (project in file("test-interface")).enablePlugins(
      MyScalaJSPlugin
  ).settings(
      commonSettings,
      publishSettings,
      fatalWarningsSettings,
      name := "Scala.js test interface",
      delambdafySetting,
      previousArtifactSetting,
      mimaBinaryIssueFilters ++= BinaryIncompatibilities.TestInterface,
      unmanagedSourceDirectories in Compile +=
        baseDirectory.value.getParentFile / "test-common/src/main/scala"
      /* Note: We cannot add the test-common tests, since they test async
       * stuff and JUnit does not support async tests. Therefore we need to
       * block, so we cannot run on JS.
       */
  ).withScalaJSCompiler.dependsOn(library)

  lazy val jUnitRuntime = (project in file("junit-runtime")).enablePlugins(
      MyScalaJSPlugin
  ).settings(
      commonSettings,
      publishSettings,
      fatalWarningsSettings,
      name := "Scala.js JUnit test runtime"
  ).withScalaJSCompiler.dependsOn(testInterface)

  val commonJUnitTestOutputsSettings = Def.settings(
      commonSettings,
      publishArtifact in Compile := false,
      parallelExecution in Test := false,
      unmanagedSourceDirectories in Test +=
        baseDirectory.value.getParentFile / "shared/src/test/scala",
      testOptions in Test ++= Seq(
          Tests.Argument(TestFrameworks.JUnit, "-v", "-a", "-s"),
          Tests.Filter(_.endsWith("Assertions"))
      )
  )

  lazy val jUnitTestOutputsJS = (project in file("junit-test/output-js")).enablePlugins(
      MyScalaJSPlugin
  ).settings(
      commonJUnitTestOutputsSettings,
      name := "Tests for Scala.js JUnit output in JS."
  ).withScalaJSCompiler.withScalaJSJUnitPlugin.dependsOn(
      jUnitRuntime % "test", testInterface % "test"
  )


  lazy val jUnitTestOutputsJVM = (project in file("junit-test/output-jvm")).settings(
      commonJUnitTestOutputsSettings,
      name := "Tests for Scala.js JUnit output in JVM.",
      libraryDependencies ++= Seq(
          "org.scala-sbt" % "test-interface" % "1.0" % "test",
          "com.novocode" % "junit-interface" % "0.11" % "test"
      )
  )

  lazy val jUnitPlugin = (project in file("junit-plugin")).settings(
      commonSettings,
      publishSettings,
      fatalWarningsSettings,
      name := "Scala.js JUnit test plugin",
      crossVersion := CrossVersion.full,
      libraryDependencies += "org.scala-lang" % "scala-compiler" % scalaVersion.value,
      exportJars := true
  )

  // Examples

  lazy val examples: Project = project.settings(
      commonSettings,
      name := "Scala.js examples"
  ).aggregate(helloworld, reversi, testingExample)

  lazy val exampleSettings = commonSettings ++ fatalWarningsSettings

  lazy val helloworld: Project = (project in (file("examples") / "helloworld")).enablePlugins(
      MyScalaJSPlugin
  ).settings(
      exampleSettings,
      name := "Hello World - Scala.js example",
      moduleName := "helloworld",
      scalaJSUseMainModuleInitializer := true
  ).withScalaJSCompiler.dependsOn(library)

  lazy val reversi = (project in (file("examples") / "reversi")).enablePlugins(
      MyScalaJSPlugin
  ).settings(
      exampleSettings,
      name := "Reversi - Scala.js example",
      moduleName := "reversi"
  ).withScalaJSCompiler.dependsOn(library)

  lazy val testingExample = (project in (file("examples") / "testing")).enablePlugins(
      MyScalaJSPlugin
  ).settings(
      exampleSettings,
      name := "Testing - Scala.js example",
      moduleName := "testing",

      test in Test := {
        throw new MessageOnlyException(
            "testingExample/test is not supported because it requires DOM " +
            "support. Use testingExample/testHtml instead.")
      }
  ).withScalaJSCompiler.withScalaJSJUnitPlugin.dependsOn(
      library, jUnitRuntime % "test"
  )

  // Testing

  val testTagSettings = {
    val testOptionTags = TaskKey[Seq[String]]("testOptionTags",
        "Task that lists all test options for javaOptions and testOptions.",
        KeyRanks.Invisible)

    Seq(
      testOptionTags := {
        def envTagsFor(env: JSEnv): Seq[String] = env match {
          case env: NodeJSEnv =>
            val baseArgs = Seq("nodejs", "typedarray")
            if (env.wantSourceMap) {
              if (!env.hasSourceMapSupport) {
                throw new MessageOnlyException(
                    "You must install Node.js source map support to " +
                    "run the full Scala.js test suite (npm install " +
                    "source-map-support). To deactivate source map " +
                    "tests, do: set jsEnv in " + thisProject.value.id +
                    " := NodeJSEnv().value.withSourceMap(false)")
              }
              baseArgs :+ "source-maps"
            } else {
              baseArgs
            }

          case _ =>
            throw new AssertionError(
                s"Unknown JSEnv of class ${env.getClass.getName}: " +
                "don't know what tags to specify for the test suite")
        }

        val envTags = envTagsFor((jsEnv in Test).value)

        val stage = (scalaJSStage in Test).value

        val linkerConfig = stage match {
          case FastOptStage => (scalaJSLinkerConfig in (Test, fastOptJS)).value
          case FullOptStage => (scalaJSLinkerConfig in (Test, fullOptJS)).value
        }
        val sems = linkerConfig.semantics

        val semTags = (
            if (sems.asInstanceOfs == CheckedBehavior.Compliant)
              Seq("compliant-asinstanceofs")
            else
              Seq()
        ) ++ (
            if (sems.arrayIndexOutOfBounds == CheckedBehavior.Compliant)
              Seq("compliant-arrayindexoutofbounds")
            else
              Seq()
        ) ++ (
            if (sems.moduleInit == CheckedBehavior.Compliant)
              Seq("compliant-moduleinit")
            else
              Seq()
        ) ++ (
            if (sems.strictFloats) Seq("strict-floats")
            else Seq()
        ) ++ (
            if (sems.productionMode) Seq("production-mode")
            else Seq("development-mode")
        )

        val stageTag = stage match {
          case FastOptStage => "fastopt-stage"
          case FullOptStage => "fullopt-stage"
        }

        val moduleKindTag = linkerConfig.moduleKind match {
          case ModuleKind.NoModule       => "modulekind-nomodule"
          case ModuleKind.CommonJSModule => "modulekind-commonjs"
        }

        envTags ++ (semTags :+ stageTag :+ moduleKindTag)
      },
      javaOptions in Test ++= {
        def scalaJSProp(name: String): String =
          s"-Dscalajs.$name=true"

        testOptionTags.value.map(scalaJSProp) :+
            "-Dscalajs.testsuite.testtag=testtag.value"
      },
      testOptions in Test ++= {
        def testArgument(arg: String): Tests.Argument =
          Tests.Argument("-t" + arg)

        testOptionTags.value.map(testArgument)
      }
    )
  }

  def testSuiteCommonSettings(isJSTest: Boolean): Seq[Setting[_]] = Seq(
      publishArtifact in Compile := false,
      scalacOptions ~= (_.filter(_ != "-deprecation")),

      // Need reflect for typechecking macros
      libraryDependencies +=
        "org.scala-lang" % "scala-reflect" % scalaVersion.value % "provided",

      testOptions += Tests.Argument(TestFrameworks.JUnit, "-v", "-a", "-s"),

      unmanagedSourceDirectories in Test ++= {
        val testDir = (sourceDirectory in Test).value
        val sharedTestDir =
          testDir.getParentFile.getParentFile.getParentFile / "shared/src/test"

        val scalaV = scalaVersion.value
        val isScalaAtLeast212 =
          !scalaV.startsWith("2.10.") && !scalaV.startsWith("2.11.")

        List(sharedTestDir / "scala") ++
        includeIf(sharedTestDir / "require-jdk7", javaVersion.value >= 7) ++
        includeIf(sharedTestDir / "require-jdk8", javaVersion.value >= 8) ++
        includeIf(testDir / "require-2.12", isJSTest && isScalaAtLeast212)
      },

      sources in Test ++= {
        val supportsSAM = scalaBinaryVersion.value match {
          case "2.10" => false
          case "2.11" => scalacOptions.value.contains("-Xexperimental")
          case _      => true
        }

        /* Can't add require-sam as unmanagedSourceDirectories because of the
         * use of scalacOptions. Hence sources are added individually.
         * Note that a testSuite/test will not trigger a compile when sources
         * are modified in require-sam
         */
        if (supportsSAM) {
          val testDir = (sourceDirectory in Test).value
          val sharedTestDir =
            testDir.getParentFile.getParentFile.getParentFile / "shared/src/test"

          ((sharedTestDir / "require-sam") ** "*.scala").get ++
          (if (isJSTest) ((testDir / "require-sam") ** "*.scala").get else Nil)
        } else {
          Nil
        }
      }
  )

  def testSuiteTestHtmlSetting = Def.settings(
      // We need to patch the system properties.
      jsExecutionFiles in (Test, testHtml) := {
        val previousFiles = (jsExecutionFiles in (Test, testHtml)).value

        val patchedSystemProperties = {
          // Fetch the defaults
          val javaSysPropsPattern = "-D([^=]*)=(.*)".r
          val base = (javaOptions in Test).value.collect {
            case javaSysPropsPattern(propName, propValue) => (propName, propValue)
          }.toMap

          // Patch
          val unsupported = Seq("nodejs", "source-maps")
          val supported = Seq("typedarray", "browser")
          base -- unsupported.map("scalajs." + _) ++
              supported.map("scalajs." + _ -> "true")
        }

        val formattedProps = patchedSystemProperties.map {
          case (propName, propValue) =>
            "\"" + escapeJS(propName) + "\": \"" + escapeJS(propValue) + "\""
        }.mkString("{ ", ", ", " }")
        val code = s"""
          var __ScalaJSEnv = {
            javaSystemProperties: $formattedProps
          };
        """

        val patchedSystemPropertiesFile =
          new MemVirtualJSFile("setJavaSystemProperties.js").withContent(code)

        // Replace the normal `setJavaSystemProperties.js` file with the patch
        for (file <- previousFiles) yield {
          if (file.path == "setJavaSystemProperties.js")
            patchedSystemPropertiesFile
          else
            file
        }
      }
  )

  def testSuiteJSExecutionFilesSetting: Setting[_] = {
    jsExecutionFiles in Test := {
      val resourceDir =
        (resourceDirectory in (LocalProject("testSuite"), Test)).value
      val f = FileVirtualJSFile(resourceDir / "NonNativeJSTypeTestNatives.js")
      f +: (jsExecutionFiles in Test).value
    }
  }

  lazy val testSuite: Project = (project in file("test-suite/js")).enablePlugins(
      MyScalaJSPlugin
  ).settings(
      commonSettings,
      testTagSettings,
      testSuiteCommonSettings(isJSTest = true),
      name := "Scala.js test suite",

      unmanagedSourceDirectories in Test ++= {
        val testDir = (sourceDirectory in Test).value

        includeIf(testDir / "require-modules",
            scalaJSLinkerConfig.value.moduleKind != ModuleKind.NoModule)
      },

      testSuiteJSExecutionFilesSetting,

      scalaJSLinkerConfig ~= { prevConfig =>
        import Semantics.RuntimeClassNameMapper

        prevConfig.withSemantics { sems =>
          sems.withRuntimeClassNameMapper(
              RuntimeClassNameMapper.keepAll().andThen(
                  RuntimeClassNameMapper.regexReplace(
                      raw"""^org\.scalajs\.testsuite\.compiler\.ReflectionTest\$$RenamedTestClass$$""".r,
                      "renamed.test.Class")
              ).andThen(
                  RuntimeClassNameMapper.regexReplace(
                      raw"""^org\.scalajs\.testsuite\.compiler\.ReflectionTest\$$Prefix""".r,
                      "renamed.test.byprefix.")
              ).andThen(
                  RuntimeClassNameMapper.regexReplace(
                      raw"""^org\.scalajs\.testsuite\.compiler\.ReflectionTest\$$OtherPrefix""".r,
                      "renamed.test.byotherprefix.")
              )
          )
        }
      },

      javaOptions in Test += "-Dscalajs.scalaVersion=" + scalaVersion.value,

      /* Generate a scala source file that throws exceptions in
       * various places (while attaching the source line to the
       * exception). When we catch the exception, we can then
       * compare the attached source line and the source line
       * calculated via the source maps.
       *
       * see test-suite/src/test/resources/SourceMapTestTemplate.scala
       */
      sourceGenerators in Test += Def.task {
        val dir = (sourceManaged in Test).value
        IO.createDirectory(dir)

        val template = IO.read((resourceDirectory in Test).value /
          "SourceMapTestTemplate.scala")

        def lineNo(cs: CharSequence) =
          (0 until cs.length).count(i => cs.charAt(i) == '\n') + 1

        var i = 0
        val pat = "/\\*{2,3}/".r
        val replaced = pat.replaceAllIn(template, { mat =>
          val lNo = lineNo(mat.before)
          val res =
            if (mat.end - mat.start == 5)
              // matching a /***/
              s"if (TC.is($i)) { throw new TestException($lNo) } else "
            else
              // matching a /**/
              s"; if (TC.is($i)) { throw new TestException($lNo) } ;"

          i += 1

          res
        })

        val outFile = dir / "SourceMapTest.scala"
        val unitTests =
          (0 until i).map(i => s"@Test def workTest$i(): Unit = test($i)").mkString("; ")
        IO.write(outFile,
            replaced.replace("@Test def workTest(): Unit = ???", unitTests))
        Seq(outFile)
      }.taskValue,

      // Exclude tests based on version-dependent limitations
      sources in Test := {
        val sourceFiles = (sources in Test).value
        val v = scalaVersion.value

        val sourceFiles1 = {
          if (v.startsWith("2.10."))
            sourceFiles.filterNot(_.getName.endsWith("Require211.scala"))
          else
            sourceFiles
        }

        sourceFiles1
      },

      // Module initializers. Duplicated in toolsJS/test
      scalaJSModuleInitializers += {
        ModuleInitializer.mainMethod(
            "org.scalajs.testsuite.compiler.ModuleInitializerInNoConfiguration",
            "main")
      },
      scalaJSModuleInitializers in Compile += {
        ModuleInitializer.mainMethod(
            "org.scalajs.testsuite.compiler.ModuleInitializerInCompileConfiguration",
            "main")
      },
      scalaJSModuleInitializers in Test += {
        ModuleInitializer.mainMethod(
            "org.scalajs.testsuite.compiler.ModuleInitializerInTestConfiguration",
            "main2")
      },
      scalaJSModuleInitializers in Test += {
        ModuleInitializer.mainMethod(
            "org.scalajs.testsuite.compiler.ModuleInitializerInTestConfiguration",
            "main1")
      },
      scalaJSModuleInitializers in Test += {
        ModuleInitializer.mainMethodWithArgs(
            "org.scalajs.testsuite.compiler.ModuleInitializerInTestConfiguration",
            "mainArgs1")
      },
      scalaJSModuleInitializers in Test += {
        ModuleInitializer.mainMethodWithArgs(
            "org.scalajs.testsuite.compiler.ModuleInitializerInTestConfiguration",
            "mainArgs2", List("foo", "bar"))
      },

      testSuiteTestHtmlSetting
  ).withScalaJSCompiler.withScalaJSJUnitPlugin.dependsOn(
      library, jUnitRuntime
  )

  lazy val testSuiteJVM: Project = (project in file("test-suite/jvm")).settings(
      commonSettings,
      testSuiteCommonSettings(isJSTest = false),
      name := "Scala.js test suite on JVM",

      /* Scala.js always assumes en-US, UTF-8 and NL as line separator by
       * default. Since some of our tests rely on these defaults (notably to
       * test them), we have to force the same values on the JVM.
       */
      fork in Test := true,
      javaOptions in Test ++= Seq(
          "-Dfile.encoding=UTF-8",
          "-Duser.country=US", "-Duser.language=en",
          "-Dline.separator=\n"
      ),

      libraryDependencies +=
        "com.novocode" % "junit-interface" % "0.11" % "test"
  )

  /* Additional test suite, for tests that should not be part of the normal
   * test suite for various reasons. The most common reason is that the tests
   * in there "fail to fail" if they happen in the larger test suite, due to
   * all the other code that's there (can have impact on dce, optimizations,
   * GCC, etc.).
   *
   * TODO Ideally, we should have a mechanism to separately compile, link and
   * test each file in this test suite, so that we're sure that do not
   * interfere with other.
   */
  lazy val testSuiteEx: Project = (project in file("test-suite-ex")).enablePlugins(
      MyScalaJSPlugin
  ).settings(
      commonSettings,
      testTagSettings,
      name := "Scala.js test suite ex",
      publishArtifact in Compile := false,
      testOptions += Tests.Argument(TestFrameworks.JUnit, "-v", "-a", "-s"),
      scalacOptions in Test ~= (_.filter(_ != "-deprecation"))
  ).withScalaJSCompiler.withScalaJSJUnitPlugin.dependsOn(
      library, jUnitRuntime, testSuite
  )

  lazy val partest: Project = project.settings(
      commonSettings,
      fatalWarningsSettings,
      name := "Partest for Scala.js",
      moduleName := "scalajs-partest",

      resolvers += Resolver.typesafeIvyRepo("releases"),

      artifactPath in fetchScalaSource :=
        baseDirectory.value / "fetchedSources" / scalaVersion.value,

      fetchScalaSource := {
        import org.eclipse.jgit.api._

        val s = streams.value
        val ver = scalaVersion.value
        val trgDir = (artifactPath in fetchScalaSource).value

        if (!trgDir.exists) {
          s.log.info(s"Fetching Scala source version $ver")

          // Make parent dirs and stuff
          IO.createDirectory(trgDir)

          // Clone scala source code
          new CloneCommand()
            .setDirectory(trgDir)
            .setURI("https://github.com/scala/scala.git")
            .call()
        }

        // Checkout proper ref. We do this anyway so we fail if
        // something is wrong
        val git = Git.open(trgDir)
        s.log.info(s"Checking out Scala source version $ver")
        git.checkout().setName(s"v$ver").call()

        trgDir
      },

      libraryDependencies ++= {
        if (shouldPartest.value) {
          Seq(
              "org.scala-sbt" % "sbt" % sbtVersion.value,
              {
                val v = scalaVersion.value
                if (v == "2.11.0" || v == "2.11.1" || v == "2.11.2")
                  "org.scala-lang.modules" %% "scala-partest" % "1.0.13"
                else if (v.startsWith("2.11."))
                  "org.scala-lang.modules" %% "scala-partest" % "1.0.16"
                else
                  "org.scala-lang.modules" %% "scala-partest" % "1.1.1"
              }
          )
        } else {
          Seq()
        }
      },

      unmanagedSourceDirectories in Compile += {
        val sourceRoot = (sourceDirectory in Compile).value.getParentFile
        val v = scalaVersion.value
        if (v == "2.11.0" || v == "2.11.1" || v == "2.11.2")
          sourceRoot / "main-partest-1.0.13"
        else
          sourceRoot / "main-partest-1.0.16"
      },

      sources in Compile := {
        if (shouldPartest.value)
          (sources in Compile).value
        else
          Nil
      }
  ).dependsOn(compiler, tools, nodeJSEnv)

  lazy val partestSuite: Project = (project in file("partest-suite")).settings(
      commonSettings,
      fatalWarningsSettings,
      name := "Scala.js partest suite",

      fork in Test := true,
      javaOptions in Test += "-Xmx1G",

      // Override the dependency of partest - see #1889
      dependencyOverrides += "org.scala-lang" % "scala-library" % scalaVersion.value % "test",

      testFrameworks ++= {
        if (shouldPartest.value)
          Seq(new TestFramework("scala.tools.partest.scalajs.Framework"))
        else Seq()
      },

      definedTests in Test ++= Def.taskDyn[Seq[sbt.TestDefinition]] {
        if (shouldPartest.value) Def.task {
          val _ = (fetchScalaSource in partest).value
          Seq(new sbt.TestDefinition(
            s"partest-${scalaVersion.value}",
            // marker fingerprint since there are no test classes
            // to be discovered by sbt:
            new sbt.testing.AnnotatedFingerprint {
              def isModule = true
              def annotationName = "partest"
            },
            true,
            Array()
          ))
        } else {
          Def.task(Seq())
        }
      }.value
  ).dependsOn(partest % "test", library)

  lazy val scalaTestSuite: Project = (project in file("scala-test-suite")).enablePlugins(
      MyScalaJSPlugin
  ).settings(
      commonSettings,
      publishArtifact in Compile := false,

      testOptions += Tests.Argument(TestFrameworks.JUnit, "-v", "-a", "-s"),

      unmanagedSources in Test ++= {
        assert(scalaBinaryVersion.value != "2.10",
            "scalaTestSuite is not supported on Scala 2.10")

        def loadList(listName: String): Set[String] = {
          val listsDir = (resourceDirectory in Test).value / scalaVersion.value
          val buff = scala.io.Source.fromFile(listsDir / listName)
          val lines = buff.getLines().collect {
            case line if !line.startsWith("#") && line.nonEmpty => line
          }.toSeq
          val linesSet = lines.toSet
          if (linesSet.size != lines.size) {
            val msg = listName + " contains contains duplicates: " +
                lines.diff(linesSet.toSeq).toSet
            throw new AssertionError(msg.toString)
          }
          linesSet
        }

        val whitelist: Set[String] = loadList("WhitelistedTests.txt")
        val blacklist: Set[String] = loadList("BlacklistedTests.txt")

        val jUnitTestsPath =
          (fetchScalaSource in partest).value / "test" / "junit"

        val scalaScalaJUnitSources = {
          (jUnitTestsPath ** "*.scala").get.flatMap { file =>
            file.relativeTo(jUnitTestsPath) match {
              case Some(rel) => List((rel.toString.replace('\\', '/'), file))
              case None      => Nil
            }
          }
        }

        // Check the coherence of the lists against the files found.
        val allClasses = scalaScalaJUnitSources.map(_._1).toSet
        val inBothLists = blacklist.intersect(whitelist)
        val allListed = blacklist.union(whitelist)
        val inNoList = allClasses.diff(allListed)
        val nonexistentBlacklisted = blacklist.diff(allClasses)
        val nonexistentWhitelisted = whitelist.diff(allClasses)
        if (inBothLists.nonEmpty || inNoList.nonEmpty ||
            nonexistentBlacklisted.nonEmpty || nonexistentWhitelisted.nonEmpty) {
          val msg = new StringBuffer("Errors in black or white lists.\n")
          if (inBothLists.nonEmpty) {
            msg.append("Sources listed both in black and white list: ")
            msg.append(inBothLists).append('\n')
          }
          if (inNoList.nonEmpty) {
            msg.append("Sources not listed in back or white list: ")
            msg.append(inNoList).append('\n')
          }
          if (nonexistentBlacklisted.nonEmpty) {
            msg.append("Sources not found for blacklisted tests: ")
            msg.append(nonexistentBlacklisted).append('\n')
          }
          if (nonexistentWhitelisted.nonEmpty) {
            msg.append("Sources not found for whitelisted tests: ")
            msg.append(nonexistentWhitelisted).append('\n')
          }
          throw new AssertionError(msg.toString)
        }

        scalaScalaJUnitSources.collect {
          case fTup if whitelist(fTup._1) => fTup._2
        }
      }
  ).withScalaJSCompiler.withScalaJSJUnitPlugin.dependsOn(jUnitRuntime)

}<|MERGE_RESOLUTION|>--- conflicted
+++ resolved
@@ -1,11 +1,6 @@
-<<<<<<< HEAD
+package build
+
 import scala.language.implicitConversions
-=======
-package build
-
-import sbt._
-import Keys._
->>>>>>> b48646b1
 
 import scala.annotation.tailrec
 
