package build

import scala.language.implicitConversions

import scala.annotation.tailrec

import sbt._
import Keys._

import com.typesafe.tools.mima.plugin.MimaPlugin.autoImport._

import java.io.{
  BufferedOutputStream,
  FileOutputStream
}

import scala.collection.mutable
import scala.util.Properties

import org.scalajs.ir

import org.scalajs.sbtplugin._
import org.scalajs.jsenv.{ConsoleJSConsole, JSEnv}
import org.scalajs.jsenv.nodejs.NodeJSEnv

import ScalaJSPlugin.autoImport.{ModuleKind => _, _}
import ExternalCompile.scalaJSExternalCompileSettings
import Loggers._

import org.scalajs.io.{FileVirtualJSFile, MemVirtualJSFile}
import org.scalajs.io.JSUtils.escapeJS
import org.scalajs.linker._

/* Things that we want to expose in the sbt command line (and hence also in
 * `ci/matrix.xml`).
 */
object ExposedValues extends AutoPlugin {
  object autoImport {
    // set scalaJSLinkerConfig in someProject ~= makeCompliant
    val makeCompliant: StandardLinker.Config => StandardLinker.Config = {
      _.withSemantics { semantics =>
        semantics
          .withAsInstanceOfs(CheckedBehavior.Compliant)
          .withArrayIndexOutOfBounds(CheckedBehavior.Compliant)
          .withModuleInit(CheckedBehavior.Compliant)
          .withStrictFloats(true)
      }
    }

    val CheckedBehavior = org.scalajs.linker.CheckedBehavior

    val OutputMode = org.scalajs.linker.standard.OutputMode

    implicit def StandardLinkerConfigStandardOps(
        config: StandardLinker.Config): standard.StandardLinkerConfigStandardOps = {
      standard.StandardLinkerConfigStandardOps(config)
    }

    type NodeJSEnvForcePolyfills = build.NodeJSEnvForcePolyfills
  }
}

object MyScalaJSPlugin extends AutoPlugin {
  override def requires: Plugins = ScalaJSPlugin

  val isGeneratingEclipse =
    Properties.envOrElse("GENERATING_ECLIPSE", "false").toBoolean

  override def projectSettings: Seq[Setting[_]] = Seq(
      /* Remove libraryDependencies on ourselves; we use .dependsOn() instead
       * inside this build.
       */
      libraryDependencies ~= { libDeps =>
        val blacklist =
          Set("scalajs-compiler", "scalajs-library", "scalajs-test-interface")
        libDeps.filterNot(dep => blacklist.contains(dep.name))
      },

      /* Most of our Scala.js libraries are not cross-compiled against the
       * the Scala.js binary version number.
       */
      crossVersion := CrossVersion.binary,

      scalaJSLinkerConfig ~= (_.withCheckIR(true)),

      // Link source maps
      scalacOptions ++= {
        val base = (baseDirectory in LocalProject("scalajs")).value
        if (isGeneratingEclipse) Seq()
        else if (isSnapshot.value) Seq()
        else Seq(
          // Link source maps to github sources
          "-P:scalajs:mapSourceURI:" + base.toURI +
          "->https://raw.githubusercontent.com/scala-js/scala-js/v" +
          scalaJSVersion + "/"
        )
      }
  )
}

object Build {
  import MyScalaJSPlugin.isGeneratingEclipse

  val bintrayProjectName = settingKey[String](
      "Project name on Bintray")

  val fetchScalaSource = taskKey[File](
    "Fetches the scala source for the current scala version")
  val shouldPartest = settingKey[Boolean](
    "Whether we should partest the current scala version (and fail if we can't)")

<<<<<<< HEAD
  /* MiMa configuration -- irrelevant while in 1.0.0-SNAPSHOT.
  val previousVersion = "0.6.21"
=======
  val previousVersion = "0.6.22"
>>>>>>> 43a7c393
  val previousSJSBinaryVersion =
    ScalaJSCrossVersion.binaryScalaJSVersion(previousVersion)
  val previousBinaryCrossVersion =
    CrossVersion.binaryMapped(v => s"sjs${previousSJSBinaryVersion}_$v")

  val scalaVersionsUsedForPublishing: Set[String] =
    Set("2.10.7", "2.11.12", "2.12.4", "2.13.0-M2")
  val newScalaBinaryVersionsInThisRelease: Set[String] =
    Set()
  */

  val javaVersion = settingKey[Int](
    "The major Java SDK version that should be assumed for compatibility. " +
    "Defaults to what sbt is running with.")

  val bootstrapTest = taskKey[Unit]("Performs the bootstrap test")

  val javaDocBaseURL: String = "http://docs.oracle.com/javase/8/docs/api/"

  private def includeIf(testDir: File, condition: Boolean): List[File] =
    if (condition) List(testDir)
    else Nil

  val previousArtifactSetting: Setting[_] = {
    mimaPreviousArtifacts ++= {
      /* MiMa is completely disabled while we are in 1.0.0-SNAPSHOT.
      val scalaV = scalaVersion.value
      val scalaBinaryV = scalaBinaryVersion.value
      if (!scalaVersionsUsedForPublishing.contains(scalaV)) {
        // This artifact will not be published. Binary compatibility is irrelevant.
        Set.empty
      } else if (newScalaBinaryVersionsInThisRelease.contains(scalaBinaryV)) {
        // New in this release, no binary compatibility to comply to
        Set.empty
      } else {
        val thisProjectID = projectID.value
        val previousCrossVersion = thisProjectID.crossVersion match {
          case ScalaJSCrossVersion.binary => previousBinaryCrossVersion
          case crossVersion               => crossVersion
        }
        /* Filter out e:info.apiURL as it expects 0.6.7-SNAPSHOT, whereas the
         * artifact we're looking for has 0.6.6 (for example).
         */
        val prevExtraAttributes =
          thisProjectID.extraAttributes.filterKeys(_ != "e:info.apiURL")
        val prevProjectID =
          (thisProjectID.organization % thisProjectID.name % previousVersion)
            .cross(previousCrossVersion)
            .extra(prevExtraAttributes.toSeq: _*)
        Set(CrossVersion(scalaV, scalaBinaryV)(prevProjectID).cross(CrossVersion.Disabled))
      }
      */
      Set.empty
    }
  }

  val commonSettings = Seq(
      scalaVersion := "2.11.12",
      organization := "org.scala-js",
      version := scalaJSVersion,

      normalizedName ~= {
        _.replace("scala.js", "scalajs").replace("scala-js", "scalajs")
      },

      homepage := Some(url("http://scala-js.org/")),
      licenses += ("BSD New",
          url("https://github.com/scala-js/scala-js/blob/master/LICENSE")),
      scmInfo := Some(ScmInfo(
          url("https://github.com/scala-js/scala-js"),
          "scm:git:git@github.com:scala-js/scala-js.git",
          Some("scm:git:git@github.com:scala-js/scala-js.git"))),

      shouldPartest := {
        val testListDir = (
          (resourceDirectory in (LocalProject("partestSuite"), Test)).value / "scala"
            / "tools" / "partest" / "scalajs" / scalaVersion.value
        )
        testListDir.exists
      },

      scalacOptions ++= Seq(
          "-deprecation",
          "-unchecked",
          "-feature",
          "-encoding", "utf8"
      ),

      // Scaladoc linking
      apiURL := {
        val name = normalizedName.value
        Some(url(s"http://www.scala-js.org/api/$name/$scalaJSVersion/"))
      },
      autoAPIMappings := true,

      // Add Java Scaladoc mapping
      apiMappings += {
        val rtJar = {
          val bootClasspath = System.getProperty("sun.boot.class.path")
          if (bootClasspath != null) {
            // JDK <= 8, there is an rt.jar (or classes.jar) on the boot classpath
            val jars = bootClasspath.split(java.io.File.pathSeparator)
            def matches(path: String, name: String): Boolean =
              path.endsWith(s"${java.io.File.separator}$name.jar")
            val jar = jars.find(matches(_, "rt")) // most JREs
              .orElse(jars.find(matches(_, "classes"))) // Java 6 on Mac OS X
              .get
            file(jar)
          } else {
            // JDK >= 9, sbt gives us a fake rt.jar in `scala.ext.dirs`
            val scalaExtDirs = System.getProperty("scala.ext.dirs")
            file(scalaExtDirs) / "rt.jar"
          }
        }

        assert(rtJar.exists, s"$rtJar does not exist")
        rtJar -> url(javaDocBaseURL)
      },

      /* Add a second Java Scaladoc mapping for cases where Scala actually
       * understands the jrt:/ filesystem of Java 9.
       */
      apiMappings +=
        file("/modules/java.base") -> url(javaDocBaseURL),

      /* Patch the ScalaDoc we generate.
       *
       *  After executing the normal doc command, copy everything to the
       *  `patched-api` directory (same internal directory structure) while
       *  patching the following:
       *
       *  - Append `additional-doc-styles.css` to `lib/template.css`
       *  - Fix external links to the JavaDoc, i.e. change
       *    `${javaDocBaseURL}index.html#java.lang.String` to
       *    `${javaDocBaseURL}index.html?java/lang/String.html`
       */
      doc in Compile := {
        // Where to store the patched docs
        val outDir = crossTarget.value / "patched-api"

        // Find all files in the current docs
        val docPaths = {
          val docDir = (doc in Compile).value
          Path.selectSubpaths(docDir, new SimpleFileFilter(_.isFile)).toMap
        }

        /* File with our CSS styles (needs to be canonical so that the
         * comparison below works)
         */
        val additionalStylesFile =
          (root.base / "assets/additional-doc-styles.css").getCanonicalFile

        // Regex and replacement function for JavaDoc linking
        val javadocAPIRe =
          s"""\"(\\Q${javaDocBaseURL}index.html\\E)#([^"]*)\"""".r

        val logger = streams.value.log
        val errorsSeen = mutable.Set.empty[String]

        val fixJavaDocLink = { (m: scala.util.matching.Regex.Match) =>
          val frag = m.group(2)

          // Fail when encountering links to class members
          if (frag.contains("@") && !errorsSeen.contains(frag)) {
            errorsSeen += frag
            logger.error(s"Cannot fix JavaDoc link to member: $frag")
          }

          m.group(1) + "?" + frag.replace('.', '/') + ".html"
        }

        FileFunction.cached(streams.value.cacheDirectory,
            FilesInfo.lastModified, FilesInfo.exists) { files =>
          for {
            file <- files
            if file != additionalStylesFile
          } yield {
            val relPath = docPaths(file)
            val outFile = outDir / relPath

            if (relPath == "lib/template.css") {
              val styles = IO.read(additionalStylesFile)
              IO.copyFile(file, outFile)
              IO.append(outFile, styles)
            } else if (relPath.endsWith(".html")) {
              val content = IO.read(file)
              val patched = javadocAPIRe.replaceAllIn(content, fixJavaDocLink)
              IO.write(outFile, patched)
            } else {
              IO.copyFile(file, outFile)
            }

            outFile
          }
        } (docPaths.keySet + additionalStylesFile)

        if (errorsSeen.size > 0)
          throw new MessageOnlyException("ScalaDoc patching had errors")

        outDir
      }
  )

  val noClassFilesSettings: Setting[_] = (
      scalacOptions in (Compile, compile) ++= {
        if (isGeneratingEclipse) Seq()
        else Seq("-Yskip:cleanup,icode,jvm")
      }
  )

  val publishSettings = Seq(
      publishMavenStyle := true,
      publishTo := {
        val nexus = "https://oss.sonatype.org/"
        if (isSnapshot.value)
          Some("snapshots" at nexus + "content/repositories/snapshots")
        else
          Some("releases" at nexus + "service/local/staging/deploy/maven2")
      },
      pomExtra := (
          <developers>
            <developer>
              <id>sjrd</id>
              <name>Sébastien Doeraene</name>
              <url>https://github.com/sjrd/</url>
            </developer>
            <developer>
              <id>gzm0</id>
              <name>Tobias Schlatter</name>
              <url>https://github.com/gzm0/</url>
            </developer>
            <developer>
              <id>nicolasstucki</id>
              <name>Nicolas Stucki</name>
              <url>https://github.com/nicolasstucki/</url>
            </developer>
          </developers>
      ),
      pomIncludeRepository := { _ => false }
  )

  val fatalWarningsSettings = Seq(
      // The pattern matcher used to exceed its analysis budget before 2.11.5
      scalacOptions ++= {
        scalaVersion.value.split('.') match {
          case Array("2", "10", _)                 => Nil
          case Array("2", "11", x)
              if x.takeWhile(_.isDigit).toInt <= 4 => Nil
          case _                                   => Seq("-Xfatal-warnings")
        }
      },

      scalacOptions in (Compile, doc) := {
        val baseOptions = (scalacOptions in (Compile, doc)).value

        // in Scala 2.10, some ScalaDoc links fail
        val fatalInDoc = scalaBinaryVersion.value != "2.10"

        if (fatalInDoc) baseOptions
        else baseOptions.filterNot(_ == "-Xfatal-warnings")
      }
  )

  private def publishToBintraySettings = Def.settings(
      publishTo := {
        val proj = bintrayProjectName.value
        val ver = version.value
        if (isSnapshot.value) {
          None // Bintray does not support snapshots
        } else {
          val url = new java.net.URL(
              s"https://api.bintray.com/content/scala-js/scala-js-releases/$proj/$ver")
          val patterns = Resolver.ivyStylePatterns
          Some(Resolver.url("bintray", url)(patterns))
        }
      }
  )

  val publishIvySettings = Def.settings(
      publishToBintraySettings,
      publishMavenStyle := false
  )

  private def parallelCollectionsDependencies(
      scalaVersion: String): Seq[ModuleID] = {
    CrossVersion.partialVersion(scalaVersion) match {
      case Some((2, n)) if n >= 13 =>
        Seq("org.scala-lang.modules" %% "scala-parallel-collections" % "0.1.2")

      case _ => Nil
    }
  }

  implicit class ProjectOps(val project: Project) extends AnyVal {
    /** Uses the Scala.js compiler plugin. */
    def withScalaJSCompiler: Project =
      if (isGeneratingEclipse) project
      else project.dependsOn(compiler % "plugin")

    def withScalaJSJUnitPlugin: Project = {
      project.settings(
          scalacOptions in Test ++= {
            if (isGeneratingEclipse) {
              Seq.empty
            } else {
              val jar = (packageBin in (jUnitPlugin, Compile)).value
              Seq(s"-Xplugin:$jar")
            }
          }
      )
    }

    /** Depends on library as if (exportJars in library) was set to false. */
    def dependsOnLibraryNoJar: Project = {
      if (isGeneratingEclipse) {
        project.dependsOn(library)
      } else {
        project.settings(
            internalDependencyClasspath in Compile ++= {
              val prods = (products in (library, Compile)).value
              val analysis = (compile in (library, Compile)).value
              prods.map(p => Classpaths.analyzed(p, analysis))
            }
        )
      }
    }

    /** Depends on the sources of another project. */
    def dependsOnSource(dependency: Project): Project = {
      if (isGeneratingEclipse) {
        project.dependsOn(dependency)
      } else {
        project.settings(
            unmanagedSourceDirectories in Compile +=
              (scalaSource in (dependency, Compile)).value
        )
      }
    }
  }

  val thisBuildSettings = Def.settings(
      // JDK version we are running with
      javaVersion in Global := {
        val fullVersion = System.getProperty("java.version")
        val v = fullVersion.stripPrefix("1.").takeWhile(_.isDigit).toInt
        sLog.value.info(s"Detected JDK version $v")
        if (v < 8)
          throw new MessageOnlyException("This build requires JDK 8 or later. Aborting.")
        v
      }
  )

  lazy val root: Project = Project(id = "scalajs", base = file(".")).settings(
      commonSettings,
      name := "Scala.js",
      publishArtifact in Compile := false,

      clean := clean.dependsOn(
          clean in compiler,
          clean in irProject, clean in irProjectJS,
          clean in io, clean in ioJS,
          clean in linker, clean in linkerJS,
          clean in jsEnvs, clean in jsEnvsTestKit, clean in nodeJSEnv,
          clean in testAdapter, clean in plugin,
          clean in javalanglib, clean in javalib, clean in scalalib,
          clean in libraryAux, clean in library, clean in minilib,
          clean in stubs,
          clean in testInterface,
          clean in jUnitRuntime, clean in jUnitPlugin,
          clean in jUnitTestOutputsJS, clean in jUnitTestOutputsJVM,
          clean in examples, clean in helloworld,
          clean in reversi, clean in testingExample,
          clean in testSuite, clean in testSuiteJVM,
          clean in testSuiteEx,
          clean in partest, clean in partestSuite,
          clean in scalaTestSuite).value,

      publish := {},
      publishLocal := {}
  )

  val commonIrProjectSettings = Def.settings(
      commonSettings,
      publishSettings,
      fatalWarningsSettings,
      name := "Scala.js IR",
      previousArtifactSetting,
      mimaBinaryIssueFilters ++= BinaryIncompatibilities.IR,
      exportJars := true, // required so ScalaDoc linking works

      testOptions += Tests.Argument(TestFrameworks.JUnit, "-v", "-a", "-s")
  )

  lazy val irProject: Project = Project(id = "ir", base = file("ir")).settings(
      commonIrProjectSettings,
      libraryDependencies +=
        "com.novocode" % "junit-interface" % "0.9" % "test"
  )

  lazy val irProjectJS: Project = Project(
      id = "irJS", base = file("ir/.js")
  ).enablePlugins(
      MyScalaJSPlugin
  ).settings(
      commonIrProjectSettings,
      crossVersion := ScalaJSCrossVersion.binary,
      unmanagedSourceDirectories in Compile +=
        (scalaSource in Compile in irProject).value,
      unmanagedSourceDirectories in Test +=
        (scalaSource in Test in irProject).value
  ).withScalaJSCompiler.withScalaJSJUnitPlugin.dependsOn(
      library, jUnitRuntime % "test"
  )

  lazy val compiler: Project = project.settings(
      commonSettings,
      publishSettings,
      name := "Scala.js compiler",
      crossVersion := CrossVersion.full, // because compiler api is not binary compatible
      libraryDependencies ++= Seq(
          "org.scala-lang" % "scala-compiler" % scalaVersion.value,
          "org.scala-lang" % "scala-reflect" % scalaVersion.value,
          "com.novocode" % "junit-interface" % "0.9" % "test"
      ),
      testOptions += Tests.Argument(TestFrameworks.JUnit, "-v", "-a"),
      testOptions += Tests.Setup { () =>
        val testOutDir = (streams.value.cacheDirectory / "scalajs-compiler-test")
        IO.createDirectory(testOutDir)
        System.setProperty("scala.scalajs.compiler.test.output",
            testOutDir.getAbsolutePath)
        System.setProperty("scala.scalajs.compiler.test.scalajslib",
            (packageBin in (LocalProject("library"), Compile)).value.getAbsolutePath)

        def scalaArtifact(name: String): String = {
          def isTarget(att: Attributed[File]) = {
            att.metadata.get(moduleID.key).exists { mId =>
              mId.organization == "org.scala-lang" &&
              mId.name == name &&
              mId.revision == scalaVersion.value
            }
          }

          (managedClasspath in Test).value.find(isTarget).fold {
            streams.value.log.error(s"Couldn't find $name on the classpath")
            ""
          } { lib =>
            lib.data.getAbsolutePath
          }
        }

        System.setProperty("scala.scalajs.compiler.test.scalalib",
            scalaArtifact("scala-library"))

        System.setProperty("scala.scalajs.compiler.test.scalareflect",
            scalaArtifact("scala-reflect"))
      },
      exportJars := true
  ).dependsOnSource(irProject)

  val commonIOSettings = Def.settings(
      commonSettings,
      publishSettings,
      fatalWarningsSettings,
      name := "Scala.js IO",
      previousArtifactSetting,
      mimaBinaryIssueFilters ++= BinaryIncompatibilities.IO,
      exportJars := true, // required so ScalaDoc linking works

      unmanagedSourceDirectories in Compile +=
        baseDirectory.value.getParentFile / "shared/src/main/scala",
      unmanagedSourceDirectories in Test +=
        baseDirectory.value.getParentFile / "shared/src/test/scala",

      testOptions += Tests.Argument(TestFrameworks.JUnit, "-v", "-a", "-s")
  )

  lazy val io: Project = (project in file("io/jvm")).settings(
      commonIOSettings,
      libraryDependencies +=
        "com.novocode" % "junit-interface" % "0.9" % "test"
  )

  lazy val ioJS: Project = (project in file("io/js")).enablePlugins(
      MyScalaJSPlugin
  ).settings(
      commonIOSettings,
      crossVersion := ScalaJSCrossVersion.binary
  ).withScalaJSCompiler.withScalaJSJUnitPlugin.dependsOn(
      library, jUnitRuntime % "test"
  )

  val commonLoggingSettings = Def.settings(
      commonSettings,
      publishSettings,
      fatalWarningsSettings,
      name := "Scala.js Logging",
      previousArtifactSetting,
      mimaBinaryIssueFilters ++= BinaryIncompatibilities.Logging,
      exportJars := true, // required so ScalaDoc linking works

      unmanagedSourceDirectories in Compile +=
        baseDirectory.value.getParentFile / "shared/src/main/scala"
  )

  lazy val logging: Project = (project in file("logging/jvm")).settings(
      commonLoggingSettings
  )

  lazy val loggingJS: Project = (project in file("logging/js")).enablePlugins(
      MyScalaJSPlugin
  ).settings(
      commonLoggingSettings,
      crossVersion := ScalaJSCrossVersion.binary
  ).withScalaJSCompiler.dependsOn(
      library
  )

  val commonLinkerSettings = Def.settings(
      commonSettings,
      publishSettings,
      fatalWarningsSettings,
      name := "Scala.js linker",

      unmanagedSourceDirectories in Compile +=
        baseDirectory.value.getParentFile / "shared/src/main/scala",
      unmanagedSourceDirectories in Test +=
        baseDirectory.value.getParentFile / "shared/src/test/scala",

      sourceGenerators in Compile += Def.task {
        ScalaJSEnvGenerator.generateEnvHolder(
          baseDirectory.value.getParentFile,
          (sourceManaged in Compile).value)
      }.taskValue,

      previousArtifactSetting,
      mimaBinaryIssueFilters ++= BinaryIncompatibilities.Linker,
      exportJars := true, // required so ScalaDoc linking works

      testOptions += Tests.Argument(TestFrameworks.JUnit, "-v", "-a"),
      javaOptions in Test += {
        val libJar = (packageBin in (LocalProject("minilib"), Compile)).value
        "-Dorg.scalajs.linker.stdlibjar=" + libJar.getAbsolutePath
      }
  )

  lazy val linker: Project = (project in file("linker/jvm")).settings(
      commonLinkerSettings,
      libraryDependencies ++= Seq(
          "com.google.javascript" % "closure-compiler" % "v20160517",
          "com.novocode" % "junit-interface" % "0.9" % "test"
      ) ++ (
          parallelCollectionsDependencies(scalaVersion.value)
      ),
      fork in Test := true
  ).dependsOn(irProject, io, logging)

  lazy val linkerJS: Project = (project in file("linker/js")).enablePlugins(
      MyScalaJSPlugin
  ).settings(
      commonLinkerSettings,
      crossVersion := ScalaJSCrossVersion.binary,

      scalaJSLinkerConfig in Test ~= (_.withModuleKind(ModuleKind.CommonJSModule)),

      jsExecutionFiles in Test := {
        val frameworks = (loadedTestFrameworks in testSuite in Test).value
        val frameworkImplClassNames =
          frameworks.toList.map(_._1.implClassNames.toList)

        val taskDefs = for (td <- (definedTests in testSuite in Test).value) yield {
          new sbt.testing.TaskDef(td.name, td.fingerprint,
                td.explicitlySpecified, td.selectors)
        }

        val testDefinitions = {
          org.scalajs.build.HTMLRunnerBuilderAccess.renderTestDefinitions(
              frameworkImplClassNames, taskDefs.toList)
        }

        val testDefinitionsFile = {
          new MemVirtualJSFile("js-test-definitions.js")
            .withContent(testDefinitions)
        }

        testDefinitionsFile +: (jsExecutionFiles in Test).value
      },

      testSuiteJSExecutionFilesSetting,

      // Give more memory to Node.js, and deactivate source maps
      jsEnv := {
        new NodeJSEnv(
            NodeJSEnv.Config()
              .withArgs(List("--max_old_space_size=3072"))
              .withSourceMap(false))
      },

      inConfig(Test) {
        // Definition of the bootstrap test
        bootstrapTest := {
          /* We'll explicitly `require` our linked file. Find its module, and
           * remove it from the `jsExecutionFiles` to give to the runner.
           */
          val toolsTestModulePath = scalaJSLinkedFile.value.data.getPath
          val executionFiles =
            jsExecutionFiles.value.filter(_.path != toolsTestModulePath)

          /* Collect relevant IR files from the classpath of the test suite.
           * We assume here that the classpath is valid. This is checked by the
           * the scalaJSIR task.
           */
          val cp = Attributed.data((fullClasspath in (testSuite, Test)).value)

          // Files must be Jars, non-files must be dirs
          val (jars, dirs) = cp.filter(_.exists).partition(_.isFile)
          val irFiles = dirs.flatMap(dir => (dir ** "*.sjsir").get)

          def seqOfStringsToJSArrayCode(strings: Seq[String]): String =
            strings.map(s => "\"" + escapeJS(s) + "\"").mkString("[", ", ", "]")

          val irPaths = {
            val absolutePaths = (jars ++ irFiles).map(_.getAbsolutePath)
            seqOfStringsToJSArrayCode(absolutePaths)
          }

          val mainMethods = {
            /* Ideally we would read `scalaJSModuleInitializers in (testSuite, Test)`,
             * but we cannot convert the ModuleInitializers to strings to be
             * passed to the QuickLinker (because ModuleInitializer is a
             * write-only data structure). So we have some duplication.
             */
            val unescapedMainMethods = List(
                "org.scalajs.testsuite.compiler.ModuleInitializerInNoConfiguration.main",
                "org.scalajs.testsuite.compiler.ModuleInitializerInTestConfiguration.main2",
                "org.scalajs.testsuite.compiler.ModuleInitializerInTestConfiguration.main1",
                "org.scalajs.testsuite.compiler.ModuleInitializerInTestConfiguration.mainArgs1()",
                "org.scalajs.testsuite.compiler.ModuleInitializerInTestConfiguration.mainArgs2(foo,bar)"
            )
            seqOfStringsToJSArrayCode(unescapedMainMethods)
          }

          val scalaJSEnvForTestSuite = {
            s"""
            {"javaSystemProperties": {
              "scalajs.scalaVersion": "${scalaVersion.value}",
              "scalajs.testsuite.testtag": "testtag.value",
              "scalajs.nodejs": "true",
              "scalajs.typedarray": "true",
              "scalajs.fastopt-stage": "true",
              "scalajs.modulekind-nomodule": "true"
            }}
            """
          }

          val code = {
            s"""
            var toolsTestModule = require("${escapeJS(toolsTestModulePath)}");
            var linker = toolsTestModule.scalajs.QuickLinker;
            var lib = linker.linkTestSuiteNode($irPaths, $mainMethods);

            var __ScalaJSEnv = $scalaJSEnvForTestSuite;
            eval("(function() { 'use strict'; " +
              lib + ";" +
              "scalajs.ConsoleTestRunner.runTests();" +
            "}).call(this);");
            """
          }

          val launcher = new MemVirtualJSFile("Generated launcher file")
            .withContent(code)

          val runner = jsEnv.value.jsRunner(executionFiles :+ launcher)

          runner.run(sbtLogger2ToolsLogger(streams.value.log), ConsoleJSConsole)
        }
      }
  ).withScalaJSCompiler.withScalaJSJUnitPlugin.dependsOn(
      library, irProjectJS, ioJS, loggingJS, jUnitRuntime % "test"
  )

  lazy val jsEnvs: Project = (project in file("js-envs")).settings(
      commonSettings,
      publishSettings,
      fatalWarningsSettings,
      name := "Scala.js JS Envs",
      previousArtifactSetting,
      mimaBinaryIssueFilters ++= BinaryIncompatibilities.JSEnvs
  ).dependsOn(io, logging)

  lazy val jsEnvsTestKit: Project = (project in file("js-envs-test-kit")).settings(
      commonSettings,
      publishSettings,
      fatalWarningsSettings,
      name := "Scala.js JS Envs Test Kit",
      libraryDependencies +=
        "junit" % "junit" % "4.8.2",
      previousArtifactSetting,
      mimaBinaryIssueFilters ++= BinaryIncompatibilities.JSEnvsTestKit
  ).dependsOn(jsEnvs)

  lazy val nodeJSEnv: Project = (project in file("nodejs-env")).settings(
      commonSettings,
      publishSettings,
      fatalWarningsSettings,
      name := "Scala.js Node.js env",
      normalizedName := "scalajs-nodejs-env",
      moduleName := "scalajs-env-nodejs",
      libraryDependencies +=
        "com.novocode" % "junit-interface" % "0.9" % "test",
      previousArtifactSetting
  ).dependsOn(jsEnvs, jsEnvsTestKit % "test")

  lazy val testAdapter = (project in file("test-adapter")).settings(
      commonSettings,
      publishSettings,
      fatalWarningsSettings,
      name := "Scala.js sbt test adapter",
      libraryDependencies += "org.scala-sbt" % "test-interface" % "1.0",
      libraryDependencies +=
        "com.novocode" % "junit-interface" % "0.11" % "test",
      previousArtifactSetting,
      mimaBinaryIssueFilters ++= BinaryIncompatibilities.TestAdapter,
      unmanagedSourceDirectories in Compile +=
        baseDirectory.value.getParentFile / "test-common/src/main/scala",
      unmanagedSourceDirectories in Test +=
        baseDirectory.value.getParentFile / "test-common/src/test/scala"
  ).dependsOn(jsEnvs)

  lazy val plugin: Project = Project(id = "sbtPlugin", base = file("sbt-plugin")).settings(
      commonSettings,
      publishIvySettings,
      fatalWarningsSettings,
      name := "Scala.js sbt plugin",
      normalizedName := "sbt-scalajs",
      bintrayProjectName := "sbt-scalajs-plugin", // "sbt-scalajs" was taken
      sbtPlugin := true,
      scalaBinaryVersion :=
        CrossVersion.binaryScalaVersion(scalaVersion.value),
      previousArtifactSetting,
      mimaBinaryIssueFilters ++= BinaryIncompatibilities.SbtPlugin,

      /* This works around a bug in ^^ from sbt (should be just addSbtPlugin).
       * We inline the definition of addSbtPlugin and fix the sbt binary version.
       */
      libraryDependencies += {
        val sbtV =
          if ((sbtVersion in pluginCrossBuild).value.startsWith("1.0.")) "1.0"
          else (sbtBinaryVersion in update).value
        val scalaV = (scalaBinaryVersion in update).value
        Defaults.sbtPluginExtra(
            "org.portable-scala" % "sbt-platform-deps" % "1.0.0-M2", sbtV, scalaV)
      },

      // Add API mappings for sbt (seems they don't export their API URL)
      apiMappings ++= {
        val deps = (externalDependencyClasspath in Compile).value

        val sbtJars = deps filter { attributed =>
          val p = attributed.data.getPath
          p.contains("/org.scala-sbt/") && p.endsWith(".jar")
        }

        val docUrl =
          url(s"http://www.scala-sbt.org/${sbtVersion.value}/api/")

        sbtJars.map(_.data -> docUrl).toMap
      }
  ).dependsOn(linker, jsEnvs, nodeJSEnv, testAdapter)

  lazy val delambdafySetting = {
    scalacOptions ++= (
        if (isGeneratingEclipse) Seq()
        else Seq("-Ydelambdafy:method"))
  }

  lazy val ensureSAMSupportSetting: Setting[_] = {
    scalacOptions ++= {
      if (scalaBinaryVersion.value == "2.11") Seq("-Xexperimental")
      else Nil
    }
  }

  private def serializeHardcodedIR(base: File,
      classDef: ir.Trees.ClassDef): File = {
    // We assume that there are no weird characters in the full name
    val fullName = ir.Definitions.decodeClassName(classDef.name.name)
    val output = base / (fullName.replace('.', '/') + ".sjsir")

    if (!output.exists()) {
      IO.createDirectory(output.getParentFile)
      val stream = new BufferedOutputStream(new FileOutputStream(output))
      try ir.Serializers.serialize(stream, classDef)
      finally stream.close()
    }
    output
  }

  lazy val javalanglib: Project = project.enablePlugins(
      MyScalaJSPlugin
  ).settings(
      commonSettings,
      fatalWarningsSettings,
      name := "java.lang library for Scala.js",
      publishArtifact in Compile := false,
      delambdafySetting,
      ensureSAMSupportSetting,
      noClassFilesSettings,

      resourceGenerators in Compile += Def.task {
        val base = (resourceManaged in Compile).value
        Seq(serializeHardcodedIR(base, JavaLangObject.TheClassDef))
      }.taskValue,
      scalaJSExternalCompileSettings
  ).withScalaJSCompiler.dependsOnLibraryNoJar

  lazy val javalib: Project = project.enablePlugins(
      MyScalaJSPlugin
  ).settings(
      commonSettings,
      fatalWarningsSettings,
      name := "Java library for Scala.js",
      publishArtifact in Compile := false,
      delambdafySetting,
      ensureSAMSupportSetting,
      noClassFilesSettings,
      scalaJSExternalCompileSettings
  ).withScalaJSCompiler.dependsOnLibraryNoJar

  lazy val scalalib: Project = project.enablePlugins(
      MyScalaJSPlugin
  ).settings(
      commonSettings,
      /* Link source maps to the GitHub sources of the original scalalib
       * #2195 This must come *before* the option added by MyScalaJSPlugin
       * because mapSourceURI works on a first-match basis.
       */
      scalacOptions := {
        val previousScalacOptions = scalacOptions.value
        val sourceMapOption = {
          "-P:scalajs:mapSourceURI:" +
          (artifactPath in fetchScalaSource).value.toURI +
          "->https://raw.githubusercontent.com/scala/scala/v" +
          scalaVersion.value + "/src/library/"
        }
        sourceMapOption +: previousScalacOptions
      },
      name := "Scala library for Scala.js",
      publishArtifact in Compile := false,
      delambdafySetting,
      noClassFilesSettings,

      // The Scala lib is full of warnings we don't want to see
      scalacOptions ~= (_.filterNot(
          Set("-deprecation", "-unchecked", "-feature") contains _)),

      // Tell the plugin to hack-fix bad classOf trees
      scalacOptions += "-P:scalajs:fixClassOf",

      libraryDependencies +=
        "org.scala-lang" % "scala-library" % scalaVersion.value classifier "sources",

      artifactPath in fetchScalaSource :=
        target.value / "scalaSources" / scalaVersion.value,

      /* Work around for #2649. We would like to always use `update`, but
       * that fails if the scalaVersion we're looking for happens to be the
       * version of Scala used by sbt itself. This is clearly a bug in sbt,
       * which we work around here by using `updateClassifiers` instead in
       * that case.
       */
      update in fetchScalaSource := Def.taskDyn {
        if (scalaVersion.value == scala.util.Properties.versionNumberString)
          updateClassifiers
        else
          update
      }.value,

      fetchScalaSource := {
        val s = streams.value
        val cacheDir = s.cacheDirectory
        val ver = scalaVersion.value
        val trgDir = (artifactPath in fetchScalaSource).value

        val report = (update in fetchScalaSource).value
        val scalaLibSourcesJar = report.select(
            configuration = Set("compile"),
            module = moduleFilter(name = "scala-library"),
            artifact = artifactFilter(classifier = "sources")).headOption.getOrElse {
          throw new Exception(
              s"Could not fetch scala-library sources for version $ver")
        }

        FileFunction.cached(cacheDir / s"fetchScalaSource-$ver",
            FilesInfo.lastModified, FilesInfo.exists) { dependencies =>
          s.log.info(s"Unpacking Scala library sources to $trgDir...")

          if (trgDir.exists)
            IO.delete(trgDir)
          IO.createDirectory(trgDir)
          IO.unzip(scalaLibSourcesJar, trgDir)
        } (Set(scalaLibSourcesJar))

        trgDir
      },

      unmanagedSourceDirectories in Compile := {
        // Calculates all prefixes of the current Scala version
        // (including the empty prefix) to construct override
        // directories like the following:
        // - override-2.11.0-RC1
        // - override-2.11.0
        // - override-2.11
        // - override-2
        // - override
        val ver = scalaVersion.value
        val base = baseDirectory.value
        val parts = ver.split(Array('.','-'))
        val verList = parts.inits.map { ps =>
          val len = ps.mkString(".").length
          // re-read version, since we lost '.' and '-'
          ver.substring(0, len)
        }
        def dirStr(v: String) =
          if (v.isEmpty) "overrides" else s"overrides-$v"
        val dirs = verList.map(base / dirStr(_)).filter(_.exists)
        dirs.toSeq // most specific shadow less specific
      },

      // Compute sources
      // Files in earlier src dirs shadow files in later dirs
      sources in Compile := {
        // Sources coming from the sources of Scala
        val scalaSrcDir = fetchScalaSource.value

        // All source directories (overrides shadow scalaSrcDir)
        val sourceDirectories =
          (unmanagedSourceDirectories in Compile).value :+ scalaSrcDir

        // Filter sources with overrides
        def normPath(f: File): String =
          f.getPath.replace(java.io.File.separator, "/")

        val sources = mutable.ListBuffer.empty[File]
        val paths = mutable.Set.empty[String]

        for {
          srcDir <- sourceDirectories
          normSrcDir = normPath(srcDir)
          src <- (srcDir ** "*.scala").get
        } {
          val normSrc = normPath(src)
          val path = normSrc.substring(normSrcDir.length)
          val useless =
            path.contains("/scala/collection/parallel/") ||
            path.contains("/scala/util/parsing/")
          if (!useless) {
            if (paths.add(path))
              sources += src
            else
              streams.value.log.debug(s"not including $src")
          }
        }

        sources.result()
      },

      scalaJSExternalCompileSettings
  ).withScalaJSCompiler.dependsOnLibraryNoJar

  lazy val libraryAux: Project = (project in file("library-aux")).enablePlugins(
      MyScalaJSPlugin
  ).settings(
      commonSettings,
      fatalWarningsSettings,
      name := "Scala.js aux library",
      publishArtifact in Compile := false,
      delambdafySetting,
      noClassFilesSettings,
      scalaJSExternalCompileSettings
  ).withScalaJSCompiler.dependsOnLibraryNoJar

  lazy val library: Project = project.enablePlugins(
      MyScalaJSPlugin
  ).settings(
      commonSettings,
      publishSettings,
      fatalWarningsSettings,
      name := "Scala.js library",
      delambdafySetting,
      ensureSAMSupportSetting,
      exportJars := !isGeneratingEclipse,
      previousArtifactSetting,
      mimaBinaryIssueFilters ++= BinaryIncompatibilities.Library,

      scalaJSExternalCompileSettings,
      inConfig(Compile)(Seq(
          scalacOptions in doc ++= Seq("-implicits", "-groups"),

          // Filter doc sources to remove implementation details from doc.
          sources in doc := {
            val prev = (sources in doc).value

            if (javaVersion.value < 9) {
              def containsFileFilter(s: String): FileFilter = new FileFilter {
                override def accept(f: File): Boolean = {
                  val path = f.getAbsolutePath.replace('\\', '/')
                  path.contains(s)
                }
              }

              val filter: FileFilter = (
                  AllPassFilter
                    -- containsFileFilter("/scala/scalajs/runtime/")
                    -- containsFileFilter("/scala/scalajs/js/annotation/internal/")
                    -- "*.nodoc.scala"
              )

              (sources in doc).value.filter(filter.accept)
            } else {
              /* Work around #3152: library/doc crashes with
               *   <Cannot read source file>
               * on JDK 9.
               */
              Nil
            }
          },

          /* Add compiled .class files to doc dependencyClasspath, so we can
           * still compile even with only part of the files being present.
           */
          dependencyClasspath in doc ++= exportedProducts.value,

          /* Add the .sjsir files from other lib projects
           * (but not .class files)
           */
          mappings in packageBin := {
            /* From library, we must take everyting, except the
             * java.nio.TypedArrayBufferBridge object, whose actual
             * implementation is in javalib.
             */
            val superMappings = (mappings in packageBin).value
            val libraryMappings = superMappings.filter(
                _._2.replace('\\', '/') !=
                  "scala/scalajs/js/typedarray/TypedArrayBufferBridge$.sjsir")

            val filter = ("*.sjsir": NameFilter)

            val otherProducts = (
                (products in LocalProject("javalanglib")).value ++
                (products in LocalProject("javalib")).value ++
                (products in LocalProject("scalalib")).value ++
                (products in LocalProject("libraryAux")).value)
            val otherMappings =
              otherProducts.flatMap(base => Path.selectSubpaths(base, filter))

            libraryMappings ++ otherMappings
          }
      ))
  ).withScalaJSCompiler

  lazy val minilib: Project = project.enablePlugins(
      MyScalaJSPlugin
  ).settings(
      commonSettings,
      fatalWarningsSettings,
      name := "scalajs-minilib",

      noClassFilesSettings,
      scalaJSExternalCompileSettings,
      inConfig(Compile)(Seq(
          mappings in packageBin := {
            val superMappings = (mappings in packageBin).value
            val libraryMappings = (mappings in (library, packageBin)).value

            val whitelisted = libraryMappings.filter { mapping =>
              MiniLib.Whitelist.contains(mapping._2.replace('\\', '/'))
            }

            whitelisted ++ superMappings
          }
      ))
  ).withScalaJSCompiler.dependsOn(library)

  lazy val stubs: Project = project.settings(
      commonSettings,
      publishSettings,
      name := "Scala.js Stubs",
      libraryDependencies += "org.scala-lang" % "scala-reflect" % scalaVersion.value,
      previousArtifactSetting
  )

  // Test framework
  lazy val testInterface = (project in file("test-interface")).enablePlugins(
      MyScalaJSPlugin
  ).settings(
      commonSettings,
      publishSettings,
      fatalWarningsSettings,
      name := "Scala.js test interface",
      delambdafySetting,
      previousArtifactSetting,
      mimaBinaryIssueFilters ++= BinaryIncompatibilities.TestInterface,
      unmanagedSourceDirectories in Compile +=
        baseDirectory.value.getParentFile / "test-common/src/main/scala"
      /* Note: We cannot add the test-common tests, since they test async
       * stuff and JUnit does not support async tests. Therefore we need to
       * block, so we cannot run on JS.
       */
  ).withScalaJSCompiler.dependsOn(library)

  lazy val jUnitRuntime = (project in file("junit-runtime")).enablePlugins(
      MyScalaJSPlugin
  ).settings(
      commonSettings,
      publishSettings,
      fatalWarningsSettings,
      name := "Scala.js JUnit test runtime"
  ).withScalaJSCompiler.dependsOn(testInterface)

  val commonJUnitTestOutputsSettings = Def.settings(
      commonSettings,
      publishArtifact in Compile := false,
      parallelExecution in Test := false,
      unmanagedSourceDirectories in Test +=
        baseDirectory.value.getParentFile / "shared/src/test/scala",
      testOptions in Test ++= Seq(
          Tests.Argument(TestFrameworks.JUnit, "-v", "-a", "-s"),
          Tests.Filter(_.endsWith("Assertions"))
      )
  )

  lazy val jUnitTestOutputsJS = (project in file("junit-test/output-js")).enablePlugins(
      MyScalaJSPlugin
  ).settings(
      commonJUnitTestOutputsSettings,
      name := "Tests for Scala.js JUnit output in JS."
  ).withScalaJSCompiler.withScalaJSJUnitPlugin.dependsOn(
      jUnitRuntime % "test", testInterface % "test"
  )


  lazy val jUnitTestOutputsJVM = (project in file("junit-test/output-jvm")).settings(
      commonJUnitTestOutputsSettings,
      name := "Tests for Scala.js JUnit output in JVM.",
      libraryDependencies ++= Seq(
          "org.scala-sbt" % "test-interface" % "1.0" % "test",
          "com.novocode" % "junit-interface" % "0.11" % "test"
      )
  )

  lazy val jUnitPlugin = (project in file("junit-plugin")).settings(
      commonSettings,
      publishSettings,
      fatalWarningsSettings,
      name := "Scala.js JUnit test plugin",
      crossVersion := CrossVersion.full,
      libraryDependencies += "org.scala-lang" % "scala-compiler" % scalaVersion.value,
      exportJars := true
  )

  // Examples

  lazy val examples: Project = project.settings(
      commonSettings,
      name := "Scala.js examples"
  ).aggregate(helloworld, reversi, testingExample)

  lazy val exampleSettings = commonSettings ++ fatalWarningsSettings

  lazy val helloworld: Project = (project in (file("examples") / "helloworld")).enablePlugins(
      MyScalaJSPlugin
  ).settings(
      exampleSettings,
      name := "Hello World - Scala.js example",
      moduleName := "helloworld",
      scalaJSUseMainModuleInitializer := true
  ).withScalaJSCompiler.dependsOn(library)

  lazy val reversi = (project in (file("examples") / "reversi")).enablePlugins(
      MyScalaJSPlugin
  ).settings(
      exampleSettings,
      name := "Reversi - Scala.js example",
      moduleName := "reversi"
  ).withScalaJSCompiler.dependsOn(library)

  lazy val testingExample = (project in (file("examples") / "testing")).enablePlugins(
      MyScalaJSPlugin
  ).settings(
      exampleSettings,
      name := "Testing - Scala.js example",
      moduleName := "testing",

      test in Test := {
        throw new MessageOnlyException(
            "testingExample/test is not supported because it requires DOM " +
            "support. Use testingExample/testHtml instead.")
      }
  ).withScalaJSCompiler.withScalaJSJUnitPlugin.dependsOn(
      library, jUnitRuntime % "test"
  )

  // Testing

  val testTagSettings = {
    val testOptionTags = TaskKey[Seq[String]]("testOptionTags",
        "Task that lists all test options for javaOptions and testOptions.",
        KeyRanks.Invisible)

    Seq(
      testOptionTags := {
        def envTagsFor(env: JSEnv): Seq[String] = env match {
          case env: NodeJSEnv =>
            val tags1 = Seq("nodejs")
            val tags2 = if (env.wantSourceMap) {
              if (!env.hasSourceMapSupport) {
                throw new MessageOnlyException(
                    "You must install Node.js source map support to " +
                    "run the full Scala.js test suite (npm install " +
                    "source-map-support). To deactivate source map " +
                    "tests, do: set jsEnv in " + thisProject.value.id +
                    " := NodeJSEnv().value.withSourceMap(false)")
              }
              tags1 :+ "source-maps"
            } else {
              tags1
            }
            env match {
              case env: NodeJSEnvForcePolyfills =>
                tags1
              case _ =>
                tags1 :+ "typedarray"
            }

          case _ =>
            throw new AssertionError(
                s"Unknown JSEnv of class ${env.getClass.getName}: " +
                "don't know what tags to specify for the test suite")
        }

        val envTags = envTagsFor((jsEnv in Test).value)

        val stage = (scalaJSStage in Test).value

        val linkerConfig = stage match {
          case FastOptStage => (scalaJSLinkerConfig in (Test, fastOptJS)).value
          case FullOptStage => (scalaJSLinkerConfig in (Test, fullOptJS)).value
        }
        val sems = linkerConfig.semantics

        val semTags = (
            if (sems.asInstanceOfs == CheckedBehavior.Compliant)
              Seq("compliant-asinstanceofs")
            else
              Seq()
        ) ++ (
            if (sems.arrayIndexOutOfBounds == CheckedBehavior.Compliant)
              Seq("compliant-arrayindexoutofbounds")
            else
              Seq()
        ) ++ (
            if (sems.moduleInit == CheckedBehavior.Compliant)
              Seq("compliant-moduleinit")
            else
              Seq()
        ) ++ (
            if (sems.strictFloats) Seq("strict-floats")
            else Seq()
        ) ++ (
            if (sems.productionMode) Seq("production-mode")
            else Seq("development-mode")
        )

        val stageTag = stage match {
          case FastOptStage => "fastopt-stage"
          case FullOptStage => "fullopt-stage"
        }

        val moduleKindTag = linkerConfig.moduleKind match {
          case ModuleKind.NoModule       => "modulekind-nomodule"
          case ModuleKind.CommonJSModule => "modulekind-commonjs"
        }

        envTags ++ (semTags :+ stageTag :+ moduleKindTag)
      },
      javaOptions in Test ++= {
        def scalaJSProp(name: String): String =
          s"-Dscalajs.$name=true"

        testOptionTags.value.map(scalaJSProp) :+
            "-Dscalajs.testsuite.testtag=testtag.value"
      },
      testOptions in Test ++= {
        def testArgument(arg: String): Tests.Argument =
          Tests.Argument("-t" + arg)

        testOptionTags.value.map(testArgument)
      }
    )
  }

  def testSuiteCommonSettings(isJSTest: Boolean): Seq[Setting[_]] = Seq(
      publishArtifact in Compile := false,
      scalacOptions ~= (_.filter(_ != "-deprecation")),

      // Need reflect for typechecking macros
      libraryDependencies +=
        "org.scala-lang" % "scala-reflect" % scalaVersion.value % "provided",

      testOptions += Tests.Argument(TestFrameworks.JUnit, "-v", "-a", "-s"),

      unmanagedSourceDirectories in Test ++= {
        val testDir = (sourceDirectory in Test).value
        val sharedTestDir =
          testDir.getParentFile.getParentFile.getParentFile / "shared/src/test"

        val scalaV = scalaVersion.value
        val isScalaAtLeast212 = !scalaV.startsWith("2.11.")

        List(sharedTestDir / "scala", sharedTestDir / "require-jdk7",
            sharedTestDir / "require-jdk8") ++
        includeIf(testDir / "require-2.12", isJSTest && isScalaAtLeast212)
      },

      sources in Test ++= {
        val supportsSAM = scalaBinaryVersion.value match {
          case "2.11" => scalacOptions.value.contains("-Xexperimental")
          case _      => true
        }

        val scalaV = scalaVersion.value

        /* Can't add require-sam as unmanagedSourceDirectories because of the
         * use of scalacOptions. Hence sources are added individually.
         * Note that a testSuite/test will not trigger a compile when sources
         * are modified in require-sam
         */
        if (supportsSAM) {
          val testDir = (sourceDirectory in Test).value
          val sharedTestDir =
            testDir.getParentFile.getParentFile.getParentFile / "shared/src/test"

          val allSAMSources = {
            ((sharedTestDir / "require-sam") ** "*.scala").get ++
            (if (isJSTest) ((testDir / "require-sam") ** "*.scala").get else Nil)
          }

          val hasBugWithOverriddenMethods =
            Set("2.12.0", "2.12.1", "2.12.2", "2.12.3", "2.12.4", "2.13.0-M2").contains(scalaV)

          if (hasBugWithOverriddenMethods)
            allSAMSources.filter(_.getName != "SAMWithOverridingBridgesTest.scala")
          else
            allSAMSources
        } else {
          Nil
        }
      }
  )

  def testSuiteTestHtmlSetting = Def.settings(
      // We need to patch the system properties.
      jsExecutionFiles in (Test, testHtml) := {
        val previousFiles = (jsExecutionFiles in (Test, testHtml)).value

        val patchedSystemProperties = {
          // Fetch the defaults
          val javaSysPropsPattern = "-D([^=]*)=(.*)".r
          val base = (javaOptions in Test).value.collect {
            case javaSysPropsPattern(propName, propValue) => (propName, propValue)
          }.toMap

          // Patch
          val unsupported = Seq("nodejs", "source-maps")
          val supported = Seq("typedarray", "browser")
          base -- unsupported.map("scalajs." + _) ++
              supported.map("scalajs." + _ -> "true")
        }

        val formattedProps = patchedSystemProperties.map {
          case (propName, propValue) =>
            "\"" + escapeJS(propName) + "\": \"" + escapeJS(propValue) + "\""
        }.mkString("{ ", ", ", " }")
        val code = s"""
          var __ScalaJSEnv = {
            javaSystemProperties: $formattedProps
          };
        """

        val patchedSystemPropertiesFile =
          new MemVirtualJSFile("setJavaSystemProperties.js").withContent(code)

        // Replace the normal `setJavaSystemProperties.js` file with the patch
        for (file <- previousFiles) yield {
          if (file.path == "setJavaSystemProperties.js")
            patchedSystemPropertiesFile
          else
            file
        }
      }
  )

  def testSuiteJSExecutionFilesSetting: Setting[_] = {
    jsExecutionFiles in Test := {
      val resourceDir =
        (resourceDirectory in (LocalProject("testSuite"), Test)).value
      val f = FileVirtualJSFile(resourceDir / "NonNativeJSTypeTestNatives.js")
      f +: (jsExecutionFiles in Test).value
    }
  }

  lazy val testSuite: Project = (project in file("test-suite/js")).enablePlugins(
      MyScalaJSPlugin
  ).settings(
      commonSettings,
      testTagSettings,
      testSuiteCommonSettings(isJSTest = true),
      name := "Scala.js test suite",

      unmanagedSourceDirectories in Test ++= {
        val testDir = (sourceDirectory in Test).value

        includeIf(testDir / "require-modules",
            scalaJSLinkerConfig.value.moduleKind != ModuleKind.NoModule)
      },

      testSuiteJSExecutionFilesSetting,

      scalaJSLinkerConfig ~= { prevConfig =>
        import Semantics.RuntimeClassNameMapper

        prevConfig.withSemantics { sems =>
          sems.withRuntimeClassNameMapper(
              RuntimeClassNameMapper.keepAll().andThen(
                  RuntimeClassNameMapper.regexReplace(
                      raw"""^org\.scalajs\.testsuite\.compiler\.ReflectionTest\$$RenamedTestClass$$""".r,
                      "renamed.test.Class")
              ).andThen(
                  RuntimeClassNameMapper.regexReplace(
                      raw"""^org\.scalajs\.testsuite\.compiler\.ReflectionTest\$$Prefix""".r,
                      "renamed.test.byprefix.")
              ).andThen(
                  RuntimeClassNameMapper.regexReplace(
                      raw"""^org\.scalajs\.testsuite\.compiler\.ReflectionTest\$$OtherPrefix""".r,
                      "renamed.test.byotherprefix.")
              )
          )
        }
      },

      javaOptions in Test += "-Dscalajs.scalaVersion=" + scalaVersion.value,

      /* Generate a scala source file that throws exceptions in
       * various places (while attaching the source line to the
       * exception). When we catch the exception, we can then
       * compare the attached source line and the source line
       * calculated via the source maps.
       *
       * see test-suite/src/test/resources/SourceMapTestTemplate.scala
       */
      sourceGenerators in Test += Def.task {
        val dir = (sourceManaged in Test).value
        IO.createDirectory(dir)

        val template = IO.read((resourceDirectory in Test).value /
          "SourceMapTestTemplate.scala")

        def lineNo(cs: CharSequence) =
          (0 until cs.length).count(i => cs.charAt(i) == '\n') + 1

        var i = 0
        val pat = "/\\*{2,3}/".r
        val replaced = pat.replaceAllIn(template, { mat =>
          val lNo = lineNo(mat.before)
          val res =
            if (mat.end - mat.start == 5)
              // matching a /***/
              s"if (TC.is($i)) { throw new TestException($lNo) } else "
            else
              // matching a /**/
              s"; if (TC.is($i)) { throw new TestException($lNo) } ;"

          i += 1

          res
        })

        val outFile = dir / "SourceMapTest.scala"
        val unitTests =
          (0 until i).map(i => s"@Test def workTest$i(): Unit = test($i)").mkString("; ")
        IO.write(outFile,
            replaced.replace("@Test def workTest(): Unit = ???", unitTests))
        Seq(outFile)
      }.taskValue,

      // Module initializers. Duplicated in toolsJS/test
      scalaJSModuleInitializers += {
        ModuleInitializer.mainMethod(
            "org.scalajs.testsuite.compiler.ModuleInitializerInNoConfiguration",
            "main")
      },
      scalaJSModuleInitializers in Compile += {
        ModuleInitializer.mainMethod(
            "org.scalajs.testsuite.compiler.ModuleInitializerInCompileConfiguration",
            "main")
      },
      scalaJSModuleInitializers in Test += {
        ModuleInitializer.mainMethod(
            "org.scalajs.testsuite.compiler.ModuleInitializerInTestConfiguration",
            "main2")
      },
      scalaJSModuleInitializers in Test += {
        ModuleInitializer.mainMethod(
            "org.scalajs.testsuite.compiler.ModuleInitializerInTestConfiguration",
            "main1")
      },
      scalaJSModuleInitializers in Test += {
        ModuleInitializer.mainMethodWithArgs(
            "org.scalajs.testsuite.compiler.ModuleInitializerInTestConfiguration",
            "mainArgs1")
      },
      scalaJSModuleInitializers in Test += {
        ModuleInitializer.mainMethodWithArgs(
            "org.scalajs.testsuite.compiler.ModuleInitializerInTestConfiguration",
            "mainArgs2", List("foo", "bar"))
      },

      testSuiteTestHtmlSetting
  ).withScalaJSCompiler.withScalaJSJUnitPlugin.dependsOn(
      library, jUnitRuntime
  )

  lazy val testSuiteJVM: Project = (project in file("test-suite/jvm")).settings(
      commonSettings,
      testSuiteCommonSettings(isJSTest = false),
      name := "Scala.js test suite on JVM",

      /* Scala.js always assumes en-US, UTF-8 and NL as line separator by
       * default. Since some of our tests rely on these defaults (notably to
       * test them), we have to force the same values on the JVM.
       */
      fork in Test := true,
      javaOptions in Test ++= Seq(
          "-Dfile.encoding=UTF-8",
          "-Duser.country=US", "-Duser.language=en",
          "-Dline.separator=\n"
      ),

      libraryDependencies +=
        "com.novocode" % "junit-interface" % "0.11" % "test"
  )

  /* Additional test suite, for tests that should not be part of the normal
   * test suite for various reasons. The most common reason is that the tests
   * in there "fail to fail" if they happen in the larger test suite, due to
   * all the other code that's there (can have impact on dce, optimizations,
   * GCC, etc.).
   *
   * TODO Ideally, we should have a mechanism to separately compile, link and
   * test each file in this test suite, so that we're sure that do not
   * interfere with other.
   */
  lazy val testSuiteEx: Project = (project in file("test-suite-ex")).enablePlugins(
      MyScalaJSPlugin
  ).settings(
      commonSettings,
      testTagSettings,
      name := "Scala.js test suite ex",
      publishArtifact in Compile := false,
      testOptions += Tests.Argument(TestFrameworks.JUnit, "-v", "-a", "-s"),
      scalacOptions in Test ~= (_.filter(_ != "-deprecation"))
  ).withScalaJSCompiler.withScalaJSJUnitPlugin.dependsOn(
      library, jUnitRuntime, testSuite
  )

  lazy val partest: Project = project.settings(
      commonSettings,
      fatalWarningsSettings,
      name := "Partest for Scala.js",
      moduleName := "scalajs-partest",

      resolvers += Resolver.typesafeIvyRepo("releases"),

      artifactPath in fetchScalaSource :=
        baseDirectory.value / "fetchedSources" / scalaVersion.value,

      fetchScalaSource := {
        import org.eclipse.jgit.api._

        val s = streams.value
        val ver = scalaVersion.value
        val trgDir = (artifactPath in fetchScalaSource).value

        if (!trgDir.exists) {
          s.log.info(s"Fetching Scala source version $ver")

          // Make parent dirs and stuff
          IO.createDirectory(trgDir)

          // Clone scala source code
          new CloneCommand()
            .setDirectory(trgDir)
            .setURI("https://github.com/scala/scala.git")
            .call()
        }

        // Checkout proper ref. We do this anyway so we fail if
        // something is wrong
        val git = Git.open(trgDir)
        s.log.info(s"Checking out Scala source version $ver")
        git.checkout().setName(s"v$ver").call()

        trgDir
      },

      libraryDependencies ++= {
        if (shouldPartest.value) {
          Seq(
              "org.scala-sbt" % "sbt" % sbtVersion.value,
              {
                val v = scalaVersion.value
                if (v == "2.11.0" || v == "2.11.1" || v == "2.11.2")
                  "org.scala-lang.modules" %% "scala-partest" % "1.0.13"
                else if (v.startsWith("2.11."))
                  "org.scala-lang.modules" %% "scala-partest" % "1.0.16"
                else
                  "org.scala-lang.modules" %% "scala-partest" % "1.1.1"
              }
          )
        } else {
          Seq()
        }
      },

      unmanagedSourceDirectories in Compile += {
        val sourceRoot = (sourceDirectory in Compile).value.getParentFile
        val v = scalaVersion.value
        if (v == "2.11.0" || v == "2.11.1" || v == "2.11.2")
          sourceRoot / "main-partest-1.0.13"
        else
          sourceRoot / "main-partest-1.0.16"
      },

      sources in Compile := {
        if (shouldPartest.value)
          (sources in Compile).value
        else
          Nil
      }
  ).dependsOn(compiler, linker, nodeJSEnv)

  lazy val partestSuite: Project = (project in file("partest-suite")).settings(
      commonSettings,
      fatalWarningsSettings,
      name := "Scala.js partest suite",

      fork in Test := true,
      javaOptions in Test += "-Xmx1G",

      // Override the dependency of partest - see #1889
      dependencyOverrides += "org.scala-lang" % "scala-library" % scalaVersion.value % "test",

      testFrameworks ++= {
        if (shouldPartest.value)
          Seq(new TestFramework("scala.tools.partest.scalajs.Framework"))
        else Seq()
      },

      definedTests in Test ++= Def.taskDyn[Seq[sbt.TestDefinition]] {
        if (shouldPartest.value) Def.task {
          val _ = (fetchScalaSource in partest).value
          Seq(new sbt.TestDefinition(
            s"partest-${scalaVersion.value}",
            // marker fingerprint since there are no test classes
            // to be discovered by sbt:
            new sbt.testing.AnnotatedFingerprint {
              def isModule = true
              def annotationName = "partest"
            },
            true,
            Array()
          ))
        } else {
          Def.task(Seq())
        }
      }.value
  ).dependsOn(partest % "test", library)

  lazy val scalaTestSuite: Project = (project in file("scala-test-suite")).enablePlugins(
      MyScalaJSPlugin
  ).settings(
      commonSettings,
      publishArtifact in Compile := false,

      testOptions += Tests.Argument(TestFrameworks.JUnit, "-v", "-a", "-s"),

      unmanagedSources in Test ++= {
        def loadList(listName: String): Set[String] = {
          val listsDir = (resourceDirectory in Test).value / scalaVersion.value
          val buff = scala.io.Source.fromFile(listsDir / listName)
          val lines = buff.getLines().collect {
            case line if !line.startsWith("#") && line.nonEmpty => line
          }.toSeq
          val linesSet = lines.toSet
          if (linesSet.size != lines.size) {
            val msg = listName + " contains contains duplicates: " +
                lines.diff(linesSet.toSeq).toSet
            throw new AssertionError(msg.toString)
          }
          linesSet
        }

        val whitelist: Set[String] = loadList("WhitelistedTests.txt")
        val blacklist: Set[String] = loadList("BlacklistedTests.txt")

        val jUnitTestsPath =
          (fetchScalaSource in partest).value / "test" / "junit"

        val scalaScalaJUnitSources = {
          (jUnitTestsPath ** "*.scala").get.flatMap { file =>
            file.relativeTo(jUnitTestsPath) match {
              case Some(rel) => List((rel.toString.replace('\\', '/'), file))
              case None      => Nil
            }
          }
        }

        // Check the coherence of the lists against the files found.
        val allClasses = scalaScalaJUnitSources.map(_._1).toSet
        val inBothLists = blacklist.intersect(whitelist)
        val allListed = blacklist.union(whitelist)
        val inNoList = allClasses.diff(allListed)
        val nonexistentBlacklisted = blacklist.diff(allClasses)
        val nonexistentWhitelisted = whitelist.diff(allClasses)
        if (inBothLists.nonEmpty || inNoList.nonEmpty ||
            nonexistentBlacklisted.nonEmpty || nonexistentWhitelisted.nonEmpty) {
          val msg = new StringBuffer("Errors in black or white lists.\n")
          if (inBothLists.nonEmpty) {
            msg.append("Sources listed both in black and white list: ")
            msg.append(inBothLists).append('\n')
          }
          if (inNoList.nonEmpty) {
            msg.append("Sources not listed in back or white list: ")
            msg.append(inNoList).append('\n')
          }
          if (nonexistentBlacklisted.nonEmpty) {
            msg.append("Sources not found for blacklisted tests: ")
            msg.append(nonexistentBlacklisted).append('\n')
          }
          if (nonexistentWhitelisted.nonEmpty) {
            msg.append("Sources not found for whitelisted tests: ")
            msg.append(nonexistentWhitelisted).append('\n')
          }
          throw new AssertionError(msg.toString)
        }

        scalaScalaJUnitSources.collect {
          case fTup if whitelist(fTup._1) => fTup._2
        }
      }
  ).withScalaJSCompiler.withScalaJSJUnitPlugin.dependsOn(jUnitRuntime)

}<|MERGE_RESOLUTION|>--- conflicted
+++ resolved
@@ -109,12 +109,8 @@
   val shouldPartest = settingKey[Boolean](
     "Whether we should partest the current scala version (and fail if we can't)")
 
-<<<<<<< HEAD
   /* MiMa configuration -- irrelevant while in 1.0.0-SNAPSHOT.
-  val previousVersion = "0.6.21"
-=======
   val previousVersion = "0.6.22"
->>>>>>> 43a7c393
   val previousSJSBinaryVersion =
     ScalaJSCrossVersion.binaryScalaJSVersion(previousVersion)
   val previousBinaryCrossVersion =
